--- conflicted
+++ resolved
@@ -381,11 +381,7 @@
           "remarks": [
             "0.02 --> 0.13187"
           ],
-<<<<<<< HEAD
           "transition": "Active_Addiction_Symptom_Onset"
-=======
-          "transition": "Opioid_Addiction_Symptom1"
->>>>>>> 0fd5dd9a
         },
         {
           "distribution": 0.681862,
@@ -393,13 +389,10 @@
         }
       ]
     },
-<<<<<<< HEAD
     "Active_Addiction_Symptom_Onset": {
       "type": "Simple",
       "direct_transition": "Opioid_Addiction_Symptom1"
     },
-=======
->>>>>>> 0fd5dd9a
     "Opioid_Addiction_Symptom1": {
       "type": "Symptom",
       "symptom": "Anxiety",
