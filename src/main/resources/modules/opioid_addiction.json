{
  "name": "Opioid Addiction",
  "remarks": [
    "Opioid addiction currently affects about 0.7% of the American population, or about 2.2M people. ",
    "Since the 1990's prescription rates for opioids have increased exponentially. Today, doctors write ",
    "between 50 and 150 opioid prescriptions per 100 people. see: ",
    "http://www.cdc.gov/drugoverdose/data/prescribing.html",
    "Currently the injuries module prescribed opioids at a rate of 25 - 30 per 100 people, but that's ",
    "over a whole lifetime. 0-2 prescriptions are written for opioids for each patient after 1990, ",
    "or about 1 / 25 = 0.04 per year. This is small compared to the total opioid prescriptions written ",
    "each year. This module therefore picks up most of the remaining prescriptions, then evaluates all ",
    "addiction rates using a modified model adapted from Project SAMMI: ",
    "http://projectsammi.github.io/",
    "Prior to 1990 we don't model opioid addiction - prescription rates were far lower and the ",
    "'opioid crisis' of today is seen as beginning in the 90's and 00's."
  ],
  "states": {
    "Initial": {
      "type": "Initial",
      "direct_transition": "Guard"
    },
    "Guard": {
      "type": "Guard",
      "remarks": [
        "Data on specific ages is limited but generally below age 15 no source indicates a statistically ",
        "significant % of opioid addiction."
      ],
      "allow": {
        "condition_type": "And",
        "conditions": [
          {
            "condition_type": "Age",
            "operator": ">=",
            "quantity": 14,
            "unit": "years"
          },
          {
            "condition_type": "Date",
            "operator": ">=",
            "year": 1990
          }
        ]
      },
      "direct_transition": "General_Population"
    },
    "General_Population": {
      "type": "Delay",
      "exact": {
        "quantity": 1,
        "unit": "months"
      },
      "remarks": [
        "Project SAMMI originally used a 1-day timestep and modeled opioid addiction over the course of ",
        "one year. Our model runs for much longer - several decades, and we use a 1 month timestep. ",
        "I reduced the incidence of new prescriptions by a factor of 4, and reduced misuse by a factor of 10. ",
        "We need to generate fewer prescriptions since the injuries module regularly prescribes opioids for ",
        "some injuries."
      ],
      "complex_transition": [
        {
          "condition": {
            "condition_type": "Attribute",
            "attribute": "opioid_prescription",
            "operator": "is not nil",
            "remarks": [
              "This catches the opioids prescribed by the injuries module."
            ]
          },
          "distributions": [
            {
              "distribution": 1,
              "transition": "Directed_Use"
            }
          ]
        },
        {
          "condition": {
            "condition_type": "Socioeconomic Status",
            "category": "High"
          },
          "distributions": [
            {
              "distribution": 0.0001,
              "transition": "Enter_Directed_Use"
            },
            {
              "distribution": 0.000003,
              "transition": "Misuse"
            },
            {
              "distribution": 0.999897,
              "transition": "General_Population"
            }
          ]
        },
        {
          "condition": {
            "condition_type": "Socioeconomic Status",
            "category": "Middle"
          },
          "distributions": [
            {
              "distribution": 0.0001,
              "transition": "Enter_Directed_Use"
            },
            {
              "distribution": 0.000005,
              "transition": "Misuse"
            },
            {
              "distribution": 0.999895,
              "transition": "General_Population"
            }
          ]
        },
        {
          "condition": {
            "condition_type": "Attribute",
            "attribute": "ptsd",
            "operator": "is not nil"
          },
          "distributions": [
            {
              "transition": "Enter_Directed_Use",
              "distribution": 0.5
            },
            {
              "transition": "General_Population",
              "distribution": 0.5
            }
          ]
        }
      ]
    },
    "Enter_Directed_Use": {
      "type": "Simple",
      "remarks": [
        "provide a few different ways that people are prescribed opioids"
      ],
      "distributed_transition": [
        {
          "distribution": 0.333,
          "transition": "Enter_Directed_Use_Condition1"
        },
        {
          "distribution": 0.333,
          "transition": "Enter_Directed_Use_Condition2"
        },
        {
          "distribution": 0.334,
          "transition": "Enter_Directed_Use_Condition3"
        },
        {
          "transition": "Initial",
          "distribution": 1
        }
      ]
    },
    "Enter_Directed_Use_Condition1": {
      "type": "ConditionOnset",
      "target_encounter": "Enter_Directed_Use_Encounter1",
      "codes": [
        {
          "system": "SNOMED-CT",
          "code": "196416002",
          "display": "Impacted molars"
        }
      ],
      "direct_transition": "Enter_Directed_Use_Encounter1"
    },
    "Enter_Directed_Use_Encounter1": {
      "type": "Encounter",
      "encounter_class": "inpatient",
      "reason": "Enter_Directed_Use_Condition1",
      "codes": [
        {
          "system": "SNOMED-CT",
          "code": "183452005",
          "display": "Encounter Inpatient"
        }
      ],
      "direct_transition": "Pain_Vital_3"
    },
    "Enter_Directed_Use_Procedure1": {
      "type": "Procedure",
      "target_encounter": "Enter_Directed_Use_Encounter1",
      "codes": [
        {
          "system": "SNOMED-CT",
          "code": "65546002",
          "display": "Extraction of wisdom tooth"
        }
      ],
      "direct_transition": "Directed_Use_Prescription1"
    },
    "Directed_Use_Prescription1": {
      "type": "MedicationOrder",
      "target_encounter": "Enter_Directed_Use_Encounter1",
      "assign_to_attribute": "opioid_prescription",
      "codes": [
        {
          "system": "RxNorm",
          "code": "1310197",
          "display": "Acetaminophen 300 MG / HYDROcodone Bitartrate 5 MG [Vicodin]"
        }
      ],
      "direct_transition": "End_Directed_Use_Encounter"
    },
    "Enter_Directed_Use_Condition2": {
      "type": "ConditionOnset",
      "target_encounter": "Enter_Directed_Use_Encounter2",
      "codes": [
        {
          "system": "SNOMED-CT",
          "code": "82423001",
          "display": "Chronic pain"
        }
      ],
      "direct_transition": "Enter_Directed_Use_Encounter2"
    },
    "Enter_Directed_Use_Encounter2": {
      "type": "Encounter",
      "encounter_class": "inpatient",
      "reason": "Enter_Directed_Use_Condition2",
      "codes": [
        {
          "system": "SNOMED-CT",
          "code": "183452005",
          "display": "Encounter Inpatient"
        }
      ],
      "direct_transition": "Pain_Vital_2"
    },
    "Directed_Use_Prescription2": {
      "type": "MedicationOrder",
      "target_encounter": "Enter_Directed_Use_Encounter2",
      "assign_to_attribute": "opioid_prescription",
      "codes": [
        {
          "system": "RxNorm",
          "code": "1860154",
          "display": "Abuse-Deterrent 12 HR Oxycodone Hydrochloride 15 MG Extended Release Oral Tablet"
        }
      ],
      "direct_transition": "End_Directed_Use_Encounter"
    },
    "Enter_Directed_Use_Condition3": {
      "type": "ConditionOnset",
      "target_encounter": "Enter_Directed_Use_Encounter3",
      "codes": [
        {
          "system": "SNOMED-CT",
          "code": "124171000119105",
          "display": "Chronic intractable migraine without aura"
        }
      ],
      "direct_transition": "Enter_Directed_Use_Encounter3"
    },
    "Enter_Directed_Use_Encounter3": {
      "type": "Encounter",
      "encounter_class": "inpatient",
      "reason": "Enter_Directed_Use_Condition3",
      "codes": [
        {
          "system": "SNOMED-CT",
          "code": 183452005,
          "display": "Encounter Inpatient"
        }
      ],
      "direct_transition": "Pain_Vital"
    },
    "Directed_Use_Prescription3": {
      "type": "MedicationOrder",
      "target_encounter": "Enter_Directed_Use_Encounter3",
      "assign_to_attribute": "opioid_prescription",
      "codes": [
        {
          "system": "RxNorm",
          "code": "1049221",
          "display": "Acetaminophen 325 MG / Oxycodone Hydrochloride 5 MG Oral Tablet"
        }
      ],
      "direct_transition": "End_Directed_Use_Encounter"
    },
    "End_Directed_Use_Encounter": {
      "type": "EncounterEnd",
      "direct_transition": "Directed_Use"
    },
    "Directed_Use": {
      "type": "Delay",
      "remarks": [
        "Project SAMMI modeled addiction rates on a per-day basis. We model ours per-week. The ",
        "formula used for conversion: ",
        "weekly_incidence = 1 - (1 - daily_incidence)^7 "
      ],
      "exact": {
        "quantity": 1,
        "unit": "weeks"
      },
      "distributed_transition": [
        {
          "distribution": 0.2381,
          "remarks": [
            "0.03810 return to general population each day, so that's 1 - (1 - 0.0381)^7, or 23.81%/wk"
          ],
          "transition": "End_Prescription_Towards_Gen_Pop"
        },
        {
          "distribution": 0.00028,
          "remarks": [
            "0.004%/day = 0.000280/wk"
          ],
          "transition": "Directed_Use_Overdose"
        },
        {
          "distribution": 0.0215,
          "remarks": [
            "0.95% transition to misuse each day, so that's 1 - (1 - 0.0095)^7, or 6.46%/wk. However, ",
            "this incidence of patients misusing opioid prescriptions came from a particularly opioid- ",
            "heavy city: Worcester, MA. Reducing this incidence by a factor of 3."
          ],
          "transition": "End_Prescription_Towards_Misuse"
        },
        {
          "distribution": 0.74037,
          "transition": "Directed_Use"
        }
      ]
    },
    "End_Prescription_Towards_Gen_Pop": {
      "type": "MedicationEnd",
      "referenced_by_attribute": "opioid_prescription",
      "direct_transition": "Reset_Opioid_var_Towards_Gen_Pop"
    },
    "Reset_Opioid_var_Towards_Gen_Pop": {
      "type": "SetAttribute",
      "attribute": "opioid_prescription",
      "remarks": [
        "no value here means the variable is reset to nil"
      ],
      "direct_transition": "General_Population"
    },
    "End_Prescription_Towards_Misuse": {
      "type": "MedicationEnd",
      "referenced_by_attribute": "opioid_prescription",
      "remarks": [
        "Note that the variable is not reset on this sequence, because we still want to know which medication they were on"
      ],
      "direct_transition": "Misuse"
    },
    "Misuse": {
      "type": "Delay",
      "exact": {
        "quantity": 1,
        "unit": "weeks"
      },
      "distributed_transition": [
        {
          "distribution": 0.06793,
          "remarks": [
            "0.01 --> 0.06793"
          ],
          "transition": "Enter_Directed_Use"
        },
        {
          "distribution": 0.1131,
          "remarks": [
            "0.017 --> 0.1131"
          ],
          "transition": "Reset_Opioid_var_Towards_Gen_Pop"
        },
        {
          "distribution": 0.005238,
          "remarks": [
            "0.00075 --> 0.005238"
          ],
          "transition": "Misuse_Overdose"
        },
        {
          "distribution": 0.13187,
          "remarks": [
            "0.02 --> 0.13187"
          ],
          "transition": "Opioid_Addiction_Symptom1"
        },
        {
          "distribution": 0.681862,
          "transition": "Misuse"
        }
      ]
    },
<<<<<<< HEAD
    "Opioid_Addiction_Symptom1": {
=======

     "Opioid_Addiction_Symptom1": {
>>>>>>> a8cf9309
      "type": "Symptom",
      "symptom": "Anxiety",
      "range": {
        "low": 0,
        "high": 15
      },
      "direct_transition": "Opioid_Addiction_Symptom2"
    },
    "Opioid_Addiction_Symptom2": {
      "type": "Symptom",
      "symptom": "Confusion",
      "range": {
        "low": 0,
        "high": 10
      },
      "direct_transition": "Opioid_Addiction_Symptom3"
    },
    "Opioid_Addiction_Symptom3": {
      "type": "Symptom",
      "symptom": "Cognitive Difficulties",
      "range": {
        "low": 0,
        "high": 20
      },
      "direct_transition": "Opioid_Addiction_Symptom4"
    },
    "Opioid_Addiction_Symptom4": {
      "type": "Symptom",
      "symptom": "Nausea/Vomiting",
      "range": {
        "low": 0,
        "high": 10
      },
      "direct_transition": "Opioid_Addiction_Symptom5"
    },
    "Opioid_Addiction_Symptom5": {
      "type": "Symptom",
      "symptom": "Shortness Constipation Breath",
      "range": {
        "low": 0,
        "high": 10
      },
      "direct_transition": "Opioid_Addiction_Symptom6"
    },
    "Opioid_Addiction_Symptom6": {
      "type": "Symptom",
      "symptom": "Pain Sensitivity",
      "range": {
        "low": 0,
        "high": 10
      },
      "direct_transition": "Opioid_Addiction_Symptom7"
    },
    "Opioid_Addiction_Symptom7": {
      "type": "Symptom",
      "symptom": "Reduced Sex Drive",
      "range": {
        "low": 0,
        "high": 10
      },
      "direct_transition": "Opioid_Addiction_Symptom8"
    },
    "Opioid_Addiction_Symptom8": {
      "type": "Symptom",
      "symptom": "Slurred Speech",
      "range": {
        "low": 0,
        "high": 15
      },
      "direct_transition": "Opioid_Addiction_Symptom9"
    },
    "Opioid_Addiction_Symptom9": {
      "type": "Symptom",
      "symptom": "Shallow Breathing",
      "range": {
        "low": 0,
        "high": 15
      },
      "direct_transition": "Opioid_Addiction_Symptom10"
    },
    "Opioid_Addiction_Symptom10": {
      "type": "Symptom",
      "symptom": "Mood Swing",
      "range": {
        "low": 0,
        "high": 10
      },
      "direct_transition": "Active_Addiction"
    },
<<<<<<< HEAD
=======
    
>>>>>>> a8cf9309
    "Active_Addiction": {
      "type": "Delay",
      "exact": {
        "quantity": 1,
        "unit": "weeks"
      },
      "distributed_transition": [
        {
          "distribution": 0.04125,
          "remarks": [
            "0.006 --> 0.04125"
          ],
          "transition": "Detoxification"
        },
        {
          "distribution": 0.01045,
          "remarks": [
            "0.00150 --> 0.01045"
          ],
          "transition": "Addiction_Overdose"
        },
        {
          "distribution": 0.9483,
          "transition": "Active_Addiction"
        }
      ]
    },
    "Detoxification": {
      "type": "Delay",
      "exact": {
        "quantity": 1,
        "unit": "weeks"
      },
      "remarks": [
        "Changed the time scale but not the percentages. These are timestep independent."
      ],
      "distributed_transition": [
        {
          "distribution": 0.75,
          "transition": "Detoxification"
        },
        {
          "distribution": 0.10375,
          "transition": "Active_Addiction"
        },
        {
          "distribution": 0.0425,
          "transition": "Enter_Addiction_Treatment"
        },
        {
          "distribution": 0.10375,
          "transition": "Recovery_Management"
        }
      ]
    },
    "Enter_Addiction_Treatment": {
      "type": "Encounter",
      "encounter_class": "inpatient",
      "codes": [
        {
          "system": "SNOMED-CT",
          "code": "56876005",
          "display": "Drug rehabilitation and detoxification"
        }
      ],
      "direct_transition": "Pain_Vital_4"
    },
    "End_Addiction_Treatment_Encounter": {
      "type": "EncounterEnd",
      "direct_transition": "Addiction_Treatment"
    },
    "Addiction_Treatment": {
      "type": "Delay",
      "exact": {
        "quantity": 1,
        "unit": "weeks"
      },
      "distributed_transition": [
        {
          "distribution": 0.02,
          "transition": "Active_Addiction"
        },
        {
          "distribution": 0.94865,
          "transition": "Addiction_Treatment"
        },
        {
          "distribution": 0.03135,
          "transition": "Recovery_Management"
        }
      ]
    },
    "Recovery_Management": {
      "type": "Encounter",
      "encounter_class": "outpatient",
      "codes": [
        {
          "system": "SNOMED-CT",
          "code": 185347001,
          "display": "Encounter for problem (procedure)"
        }
      ],
      "direct_transition": "End_Recovery_Management_Encounter"
    },
    "End_Recovery_Management_Encounter": {
      "type": "EncounterEnd",
      "direct_transition": "Recovery_Management_Delay"
    },
    "Recovery_Management_Delay": {
      "type": "Delay",
      "exact": {
        "quantity": 1,
        "unit": "months"
      },
      "distributed_transition": [
        {
          "distribution": 0.2603,
          "transition": "Active_Addiction"
        },
        {
          "distribution": 0.7397,
          "transition": "Recovery_Management",
          "remarks": [
            "Translated from SAMMI's 1-day version of 99% --> 30-days = 74%"
          ]
        }
      ]
    },
    "Directed_Use_Overdose": {
      "type": "ConditionOnset",
      "target_encounter": "Directed_Use_Overdose_Encounter",
      "codes": [
        {
          "system": "SNOMED-CT",
          "code": "55680006",
          "display": "Drug overdose"
        }
      ],
      "direct_transition": "Directed_Use_Overdose_Encounter"
    },
    "Directed_Use_Overdose_Encounter": {
      "type": "Encounter",
      "encounter_class": "emergency",
      "reason": "Directed_Use_Overdose",
      "codes": [
        {
          "system": "SNOMED-CT",
          "code": "50849002",
          "display": "Emergency Room Admission"
        }
      ],
      "distributed_transition": [
        {
          "distribution": 0.98747,
          "transition": "End_Directed_Use_Overdose_Encounter"
        },
        {
          "distribution": 0.01253,
          "transition": "Death"
        }
      ]
    },
    "End_Directed_Use_Overdose_Encounter": {
      "type": "EncounterEnd",
      "direct_transition": "Directed_Use"
    },
    "Misuse_Overdose": {
      "type": "ConditionOnset",
      "target_encounter": "Misuse_Overdose_Encounter",
      "codes": [
        {
          "system": "SNOMED-CT",
          "code": "55680006",
          "display": "Drug overdose"
        }
      ],
      "direct_transition": "Misuse_Overdose_Encounter"
    },
    "Misuse_Overdose_Encounter": {
      "type": "Encounter",
      "encounter_class": "emergency",
      "reason": "Misuse_Overdose",
      "codes": [
        {
          "system": "SNOMED-CT",
          "code": "50849002",
          "display": "Emergency Room Admission"
        }
      ],
      "distributed_transition": [
        {
          "distribution": 0.98747,
          "transition": "End_Misuse_Overdose_Encounter"
        },
        {
          "distribution": 0.01253,
          "transition": "Death"
        }
      ]
    },
    "End_Misuse_Overdose_Encounter": {
      "type": "EncounterEnd",
      "direct_transition": "Misuse"
    },
    "Addiction_Overdose": {
      "type": "ConditionOnset",
      "target_encounter": "Addiction_Overdose_Encounter",
      "codes": [
        {
          "system": "SNOMED-CT",
          "code": "55680006",
          "display": "Drug overdose"
        }
      ],
      "direct_transition": "Addiction_Overdose_Encounter"
    },
    "Addiction_Overdose_Encounter": {
      "type": "Encounter",
      "encounter_class": "emergency",
      "reason": "Addiction_Overdose",
      "codes": [
        {
          "system": "SNOMED-CT",
          "code": "50849002",
          "display": "Emergency Room Admission"
        }
      ],
      "distributed_transition": [
        {
          "distribution": 0.98747,
          "transition": "Addiction_CarePlan_Selector"
        },
        {
          "distribution": 0.01253,
          "transition": "Death"
        }
      ]
    },
    "Addiction_CarePlan_Selector": {
      "type": "Simple",
      "conditional_transition": [
        {
          "condition": {
            "condition_type": "Attribute",
            "attribute": "opioid_addiction_careplan",
            "operator": "is nil"
          },
          "transition": "Opioid_Addiction_CarePlan"
        },
        {
          "transition": "End_Addiction_Overdose_Encounter"
        }
      ]
    },
    "Opioid_Addiction_CarePlan": {
      "type": "CarePlanStart",
      "target_encounter": "Addiction_Overdose_Encounter",
      "assign_to_attribute": "opioid_addiction_careplan",
      "reason": "Addiction_Overdose",
      "codes": [
        {
          "system": "SNOMED-CT",
          "code": 734163000,
          "display": "Care plan (record artifact)"
        }
      ],
      "activities": [
        {
          "system": "SNOMED-CT",
          "code": "60112009",
          "display": "Drug addiction counseling"
        },
        {
          "system": "SNOMED-CT",
          "code": "61480009",
          "display": "Drug detoxification"
        },
        {
          "system": "SNOMED-CT",
          "code": 266707007,
          "display": "Drug addiction therapy"
        }
      ],
      "direct_transition": "End_Addiction_Overdose_Encounter"
    },
    "End_Addiction_Overdose_Encounter": {
      "type": "EncounterEnd",
      "direct_transition": "Detoxification"
    },
    "Death": {
      "type": "Death",
      "codes": [
        {
          "system": "SNOMED-CT",
          "code": "55680006",
          "display": "Drug overdose"
        }
      ],
      "direct_transition": "Terminal"
    },
    "Terminal": {
      "type": "Terminal"
    },
    "Pain_Vital": {
      "type": "Observation",
      "category": "vital-signs",
      "unit": "{score}",
      "codes": [
        {
          "system": "LOINC",
          "code": "72514-3",
          "display": "Pain severity - 0-10 verbal numeric rating [Score] - Reported"
        }
      ],
      "range": {
        "low": 4,
        "high": 8
      },
      "direct_transition": "Directed_Use_Prescription3"
    },
    "Pain_Vital_2": {
      "type": "Observation",
      "category": "vital-signs",
      "unit": "{score}",
      "codes": [
        {
          "system": "LOINC",
          "code": "72514-3",
          "display": "Pain severity - 0-10 verbal numeric rating [Score] - Reported"
        }
      ],
      "range": {
        "low": 5,
        "high": 9
      },
      "direct_transition": "Directed_Use_Prescription2"
    },
    "Pain_Vital_3": {
      "type": "Observation",
      "category": "vital-signs",
      "unit": "{score}",
      "codes": [
        {
          "system": "LOINC",
          "code": "72514-3",
          "display": "Pain severity - 0-10 verbal numeric rating [Score] - Reported"
        }
      ],
      "range": {
        "low": 3,
        "high": 8
      },
      "direct_transition": "Enter_Directed_Use_Procedure1"
    },
    "Pain_Vital_4": {
      "type": "Observation",
      "category": "vital-signs",
      "unit": "{score}",
      "codes": [
        {
          "system": "LOINC",
          "code": "72514-3",
          "display": "Pain severity - 0-10 verbal numeric rating [Score] - Reported"
        }
      ],
      "range": {
        "low": 2,
        "high": 8
      },
      "direct_transition": "End_Addiction_Treatment_Encounter"
    }
  }
}<|MERGE_RESOLUTION|>--- conflicted
+++ resolved
@@ -389,12 +389,7 @@
         }
       ]
     },
-<<<<<<< HEAD
     "Opioid_Addiction_Symptom1": {
-=======
-
-     "Opioid_Addiction_Symptom1": {
->>>>>>> a8cf9309
       "type": "Symptom",
       "symptom": "Anxiety",
       "range": {
@@ -484,10 +479,6 @@
       },
       "direct_transition": "Active_Addiction"
     },
-<<<<<<< HEAD
-=======
-    
->>>>>>> a8cf9309
     "Active_Addiction": {
       "type": "Delay",
       "exact": {
