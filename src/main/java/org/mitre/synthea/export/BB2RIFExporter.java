package org.mitre.synthea.export;

import com.google.common.collect.Table;
import com.google.gson.Gson;
import com.google.gson.JsonObject;
import com.google.gson.JsonSyntaxException;
import com.google.gson.reflect.TypeToken;

import java.io.File;
import java.io.FileOutputStream;
import java.io.IOException;
import java.io.StringWriter;
import java.lang.reflect.InvocationTargetException;
import java.lang.reflect.Method;
import java.lang.reflect.Type;
import java.math.BigDecimal;
import java.math.RoundingMode;
import java.nio.file.Path;
import java.text.ParseException;
import java.text.SimpleDateFormat;
import java.time.Instant;
import java.time.LocalDate;
import java.time.ZoneId;
import java.time.format.DateTimeFormatter;
import java.util.ArrayList;
import java.util.Arrays;
import java.util.Collection;
import java.util.Collections;
import java.util.Comparator;
import java.util.Date;
import java.util.HashMap;
import java.util.HashSet;
import java.util.LinkedHashMap;
import java.util.LinkedHashSet;
import java.util.LinkedList;
import java.util.List;
import java.util.Map;
import java.util.MissingResourceException;
import java.util.Properties;
import java.util.Set;
import java.util.TimeZone;
import java.util.TreeMap;
import java.util.concurrent.atomic.AtomicInteger;
import java.util.concurrent.atomic.AtomicLong;
import java.util.concurrent.atomic.AtomicReference;

import org.apache.commons.lang3.StringUtils;
import org.mitre.synthea.export.BB2RIFStructure.BENEFICIARY;
import org.mitre.synthea.export.BB2RIFStructure.BENEFICIARY_HISTORY;
import org.mitre.synthea.export.BB2RIFStructure.CARRIER;
import org.mitre.synthea.export.BB2RIFStructure.DME;
import org.mitre.synthea.export.BB2RIFStructure.EXPORT_SUMMARY;
import org.mitre.synthea.export.BB2RIFStructure.HHA;
import org.mitre.synthea.export.BB2RIFStructure.HOSPICE;
import org.mitre.synthea.export.BB2RIFStructure.INPATIENT;
import org.mitre.synthea.export.BB2RIFStructure.NPI;
import org.mitre.synthea.export.BB2RIFStructure.OUTPATIENT;
import org.mitre.synthea.export.BB2RIFStructure.PDE;
import org.mitre.synthea.export.BB2RIFStructure.SNF;
import org.mitre.synthea.helpers.Config;
import org.mitre.synthea.helpers.ConsolidatedServicePeriods;
import org.mitre.synthea.helpers.ConsolidatedServicePeriods.ConsolidatedServicePeriod;
import org.mitre.synthea.helpers.RandomCollection;
import org.mitre.synthea.helpers.RandomNumberGenerator;
import org.mitre.synthea.helpers.SimpleCSV;
import org.mitre.synthea.helpers.Utilities;
import org.mitre.synthea.world.agents.Clinician;
import org.mitre.synthea.world.agents.PayerManager;
import org.mitre.synthea.world.agents.Person;
import org.mitre.synthea.world.agents.Provider;
import org.mitre.synthea.world.agents.Provider.ProviderType;
import org.mitre.synthea.world.concepts.Claim;
import org.mitre.synthea.world.concepts.Claim.ClaimCost;
import org.mitre.synthea.world.concepts.Claim.ClaimEntry;
import org.mitre.synthea.world.concepts.ClinicianSpecialty;
import org.mitre.synthea.world.concepts.HealthRecord;
import org.mitre.synthea.world.concepts.HealthRecord.Code;
import org.mitre.synthea.world.concepts.HealthRecord.Device;
import org.mitre.synthea.world.concepts.HealthRecord.EncounterType;
import org.mitre.synthea.world.concepts.HealthRecord.Entry;
import org.mitre.synthea.world.concepts.HealthRecord.Medication;
import org.mitre.synthea.world.concepts.HealthRecord.Supply;
import org.mitre.synthea.world.geography.CMSStateCodeMapper;

/**
 * BlueButton 2 RIF format exporter. The data format is described here:
 * <a href="https://github.com/CMSgov/beneficiary-fhir-data/tree/master/apps/bfd-model">
 * https://github.com/CMSgov/beneficiary-fhir-data/tree/master/apps/bfd-model</a>.
 * Workflow:
 *    This exporter now takes advantage of an analyst-centered, config approach
 *      to setting exported data.
 *    Specifically,
 *    1. An analyst uses a spreadsheet to enter information from official documents
 *      (see syntax below)
 *    2. Spreadsheet is exported as a tab-separated values file (TSV)
 *    3. TSV file is copied to ./src/main/resources/export as bfd_field_values.tsv
 *        (or whatever is specified in synthea.properties)
 *    4. when this exporter runs, it will read in the config file
 *        to set the values needed for the export
 *    5. the resulting values are then written out to the export files
 *        in the order the export files require
 * Syntax for TSV file:
 *    empty cell   : Not yet analyzed, exporter prints a reminder
 *    N/A          : Not applicable, ignored by exporter
 *    (ccccc)      : General comments are enclosed in parenthesis, ignored by exporter
 *                 : If this is the only content, exporter prints a reminder
 *                 : If a value precedes the comment, exporter will use value,
 *                 : and ignore the comment (e.g., 0001 (always 0001 for inpatient) will
 *                 : result in just 0001)
 *    vvvvv        : Literal replacement value to be used by exporter (e.g., INSERT)
 *    a,b,c,d      : A "flat" distribution, exporter will randomly pick one
 *                 : of the comma delimited values. E.g., B,G (B = brand, G = generic)
 *                 : exporter randomly chooses either B or G and ignores comment
 *    Coded        : Implementation in exporter source code, ignored
 *    [Blank]      : Cell was analyzed and value should be empty
 */
public class BB2RIFExporter {

  private RifWriters rifWriters;

  private static AtomicLong beneId =
      new AtomicLong(Config.getAsLong("exporter.bfd.bene_id_start", -1));
  private static AtomicLong claimId =
      new AtomicLong(Config.getAsLong("exporter.bfd.clm_id_start", -1));
  private static AtomicLong claimGroupId =
      new AtomicLong(Config.getAsLong("exporter.bfd.clm_grp_id_start", -1));
  private static AtomicLong pdeId =
      new AtomicLong(Config.getAsLong("exporter.bfd.pde_id_start", -1));
  private static AtomicLong fiDocCntlNum =
      new AtomicLong(Config.getAsLong("exporter.bfd.fi_doc_cntl_num_start", -1));
  private static AtomicLong carrClmCntlNum =
      new AtomicLong(Config.getAsLong("exporter.bfd.carr_clm_cntl_num_start", -1));
  private static AtomicReference<MBI> mbi =
      new AtomicReference<>(MBI.parse(Config.get("exporter.bfd.mbi_start", "1S00-A00-AA00")));
  private static AtomicReference<HICN> hicn =
      new AtomicReference<>(HICN.parse(Config.get("exporter.bfd.hicn_start", "T00000000A")));
  private final CLIA[] cliaLabNumbers;
  private final long claimCutoff;
  private final long snfPDPMCutover;

  private List<LinkedHashMap<String, String>> carrierLookup;
  CodeMapper conditionCodeMapper;
  CodeMapper medicationCodeMapper;
  CodeMapper drgCodeMapper;
  CodeMapper dmeCodeMapper;
  CodeMapper hcpcsCodeMapper;
  CodeMapper betosCodeMapper;
  CodeMapper snfPPSMapper;
  CodeMapper snfPDPMMapper;
  CodeMapper snfRevCntrMapper;
  CodeMapper hhaRevCntrMapper;
  private Map<String, RandomCollection<String>> externalCodes;
  private Map<Integer, Double> pdeOutOfPocketThresholds;

  private CMSStateCodeMapper locationMapper;
  private StaticFieldConfig staticFieldConfig;

  private static final String BB2_BENE_ID = "BB2_BENE_ID";
  private static final String BB2_PARTD_CONTRACTS = "BB2_PARTD_CONTRACTS";
  private static final String BB2_HIC_ID = "BB2_HIC_ID";
  private static final String BB2_MBI = "BB2_MBI";

  /**
   * Day-Month-Year date format. Note that SimpleDateFormat is not thread safe so we need one
   * per generator thread.
   */
  private static final ThreadLocal<SimpleDateFormat> BB2_DATE_FORMAT = new ThreadLocal<>();

  /**
   * Get a date string in the format DD-MMM-YY from the given time stamp.
   */
  private static String bb2DateFromTimestamp(long time) {
    SimpleDateFormat dateFormat = BB2_DATE_FORMAT.get();
    if (dateFormat == null) {
      dateFormat = new SimpleDateFormat("dd-MMM-yyyy");
      BB2_DATE_FORMAT.set(dateFormat);
    }
    return dateFormat.format(new Date(time));
  }

  /**
   * Create the output folder and files. Write headers to each file.
   */
  private BB2RIFExporter() {
    cliaLabNumbers = initCliaLabNumbers();
    conditionCodeMapper = new CodeMapper("export/condition_code_map.json");
    medicationCodeMapper = new CodeMapper("export/medication_code_map.json");
    drgCodeMapper = new CodeMapper("export/drg_code_map.json");
    dmeCodeMapper = new CodeMapper("export/dme_code_map.json");
    hcpcsCodeMapper = new CodeMapper("export/hcpcs_code_map.json");
    betosCodeMapper = new CodeMapper("export/betos_code_map.json");
    snfPPSMapper = new CodeMapper("export/snf_pps_code_map.json");
    snfPDPMMapper = new CodeMapper("export/snf_pdpm_code_map.json");
    snfRevCntrMapper = new CodeMapper("export/snf_rev_cntr_code_map.json");
    hhaRevCntrMapper = new CodeMapper("export/hha_rev_cntr_code_map.json");
    locationMapper = new CMSStateCodeMapper();
    externalCodes = loadExternalCodes();
    try {
      String csv = Utilities.readResourceAndStripBOM("payers/carriers.csv");
      carrierLookup = SimpleCSV.parse(csv);
      staticFieldConfig = new StaticFieldConfig();
      prepareOutputFiles();
      for (String tsvIssue: staticFieldConfig.validateTSV()) {
        System.out.println(tsvIssue);
      }
      SimpleDateFormat format = new SimpleDateFormat("yyyyMMdd");
      format.setTimeZone(TimeZone.getTimeZone("UTC"));
      claimCutoff = format.parse(Config.get("exporter.bfd.cutoff_date", "20140529")).getTime();
      snfPDPMCutover = format.parse("20191001").getTime();
    } catch (IOException | ParseException e) {
      // wrap the exception in a runtime exception.
      // the singleton pattern below doesn't work if the constructor can throw
      // and if these do throw ioexceptions there's nothing we can do anyway
      throw new RuntimeException(e);
    }
    pdeOutOfPocketThresholds = new HashMap<Integer, Double>();
    try {
      String csv = Utilities.readResourceAndStripBOM("costs/pde_oop_thresholds.csv");
      for (LinkedHashMap<String, String> row : SimpleCSV.parse(csv)) {
        int year = Integer.parseInt(row.get("YEAR"));
        double threshold = Double.parseDouble(row.get("THRESHOLD"));
        pdeOutOfPocketThresholds.put(year, threshold);
      }
    } catch (IOException e) {
      throw new RuntimeException(e);
    }
  }

  private Map<String, RandomCollection<String>> loadExternalCodes() {
    Map<String, RandomCollection<String>> data = new HashMap<String, RandomCollection<String>>();
    try {
      String fileData = Utilities.readResourceAndStripBOM("export/external_codes.csv");
      List<LinkedHashMap<String, String>> csv = SimpleCSV.parse(fileData);
      for (LinkedHashMap<String, String> row : csv) {
        String primary = row.get("primary");
        String external = row.get("external");
        double count = Double.parseDouble(row.get("count"));
        if (!data.containsKey(primary)) {
          data.put(primary, new RandomCollection<String>());
        }
        data.get(primary).add(count, external);
      }
    } catch (Exception e) {
      if (Config.getAsBoolean("exporter.bfd.require_code_maps", true)) {
        throw new MissingResourceException(
            "Unable to read external code file 'external_codes.csv'",
            "BB2RIFExporter", "external_codes.csv");
      } else {
        // For testing, the external codes are not present.
        System.out.println("BB2RIFExporter is running without 'external_codes.csv'");
      }
      return null;
    }
    return data;
  }

  private <E extends Enum<E>> void setExternalCode(Person person,
      Map<E,String> fieldValues, E diagnosisCodeKey,
      E externalCodeKey, E externalVersionKey,
      E externalPOACodeKey, List<String> presentOnAdmission) {
    // set the external code...
    boolean set = setExternalCode(person, fieldValues, diagnosisCodeKey,
        externalCodeKey, externalVersionKey);
    // ... and also set the 'present on admission' flag...
    if (set && externalPOACodeKey != null && presentOnAdmission != null) {
      String primary = fieldValues.get(diagnosisCodeKey);
      if (primary != null) {
        String present = presentOnAdmission.contains(primary) ? "Y" : "U";
        fieldValues.put(externalPOACodeKey, present);
      }
    }
  }

  private <E extends Enum<E>> boolean setExternalCode(Person person,
      Map<E,String> fieldValues, E diagnosisCodeKey,
      E externalCodeKey, E externalVersionKey) {
    String primary = fieldValues.get(diagnosisCodeKey);
    if (primary != null) {
      String prefix = primary.substring(0, 3);
      if (externalCodes != null && externalCodes.containsKey(prefix)) {
        String externalCode = externalCodes.get(prefix).next(person);
        fieldValues.put(externalCodeKey, externalCode);
        fieldValues.put(externalVersionKey, "0");
        return true;
      }
    }
    return false;
  }

  private static CLIA[] initCliaLabNumbers() {
    int numLabs = Config.getAsInteger("exporter.bfd.clia_labs_count",1);
    CLIA[] labNumbers = new CLIA[numLabs];
    CLIA labNumber = CLIA.parse(Config.get("exporter.bfd.clia_labs_start", "00A0000000"));
    for (int i = 0; i < numLabs; i++) {
      labNumbers[i] = labNumber;
      labNumber = labNumber.next();
    }
    return labNumbers;
  }

  /**
   * Create the output folder. Files will be added as needed.
   */
  final void prepareOutputFiles() throws IOException {
    // Initialize output writers
    File output = Exporter.getOutputFolder("bfd", null);
    output.mkdirs();
    Path outputDirectory = output.toPath();

    rifWriters = new RifWriters(outputDirectory);
  }

  private static DateTimeFormatter MANIFEST_TIMESTAMP_FORMAT
          = DateTimeFormatter.ofPattern("yyyy-MM-dd'T'HH:mm:ssX");

  /**
   * Export a manifest file that lists all of the other BFD files (except the NPI file
   * which is special).
   * @throws IOException if something goes wrong
   */
  public void exportManifest() throws IOException {
    File output = Exporter.getOutputFolder("bfd", null);
    output.mkdirs();
    StringWriter manifest = new StringWriter();
    manifest.write("<?xml version=\"1.0\" encoding=\"UTF-8\" standalone=\"yes\"?>\n");
    manifest.write("<dataSetManifest xmlns=\"http://cms.hhs.gov/bluebutton/api/schema/ccw-rif/v9\"");
    manifest.write(String.format(" timestamp=\"%s\" ",
             java.time.Instant.now()
                     .atZone(java.time.ZoneId.of("Z"))
                     .truncatedTo(java.time.temporal.ChronoUnit.SECONDS)
                     .format(MANIFEST_TIMESTAMP_FORMAT)));
    manifest.write("sequenceId=\"0\" syntheticData=\"true\">\n");
    for (Class<?> rifFile: BB2RIFStructure.RIF_FILES) {
      for (int year: rifWriters.getYears()) {
        // generics and arrays are weird so need to cast below rather than declare on the array
        Class<? extends Enum> rifEnum = (Class<? extends Enum>) rifFile;
        SynchronizedBBLineWriter writer = rifWriters.getWriter(rifEnum, year);
        if (writer != null) {
          manifest.write(String.format("  <entry name=\"%s\" type=\"%s\"/>\n",
                  writer.getFile().getName(), rifEnum.getSimpleName()));
        }
      }
    }
    manifest.write("</dataSetManifest>");
    Path manifestPath = output.toPath().resolve("manifest.xml");
    Exporter.overwriteFile(manifestPath, manifest.toString());
  }

  /**
   * Export NPI writer with synthetic providers.
   * @throws IOException if something goes horribly wrong.
   */
  public void exportNPIs() throws IOException {
    HashMap<NPI, String> fieldValues = new HashMap<>();
    SynchronizedBBLineWriter rifWriter = rifWriters.getOrCreateWriter(NPI.class,
            -1, "tsv", "\t");

    for (Provider h : Provider.getProviderList()) {

      // filter - exports only those organizations in use
      Table<Integer, String, AtomicInteger> utilization = h.getUtilization();
      int totalEncounters = utilization.column(Provider.ENCOUNTERS).values().stream()
          .mapToInt(ai -> ai.get()).sum();

      if (totalEncounters > 0) {
        // export organization
        fieldValues.clear();
        fieldValues.put(NPI.NPI, h.npi);
        fieldValues.put(NPI.ENTITY_TYPE_CODE, "2");
        fieldValues.put(NPI.EIN, "<UNAVAIL>");
        fieldValues.put(NPI.ORG_NAME, h.name);
        rifWriter.writeValues(fieldValues);

        Map<String, ArrayList<Clinician>> clinicians = h.clinicianMap;
        for (String specialty : clinicians.keySet()) {
          ArrayList<Clinician> docs = clinicians.get(specialty);
          for (Clinician doc : docs) {
            if (doc.getEncounterCount() > 0) {
              // export each doc
              Map<String,Object> attributes = doc.getAttributes();
              fieldValues.clear();
              fieldValues.put(NPI.NPI, doc.npi);
              fieldValues.put(NPI.ENTITY_TYPE_CODE, "1");
              fieldValues.put(NPI.LAST_NAME,
                  attributes.get(Clinician.LAST_NAME).toString());
              fieldValues.put(NPI.FIRST_NAME,
                  attributes.get(Clinician.FIRST_NAME).toString());
              fieldValues.put(NPI.PREFIX,
                  attributes.get(Clinician.NAME_PREFIX).toString());
              fieldValues.put(NPI.CREDENTIALS, "M.D.");
              rifWriter.writeValues(fieldValues);
            }
          }
        }
      }
    }
  }

  /**
   * Export the current values of IDs so subsequent runs can use them as a starting point.
   * @throws IOException if something goes wrong
   */
  public void exportEndState() throws IOException {
    Properties endState = new Properties();
    endState.setProperty("exporter.bfd.bene_id_start", beneId.toString());
    endState.setProperty("exporter.bfd.clm_id_start", claimId.toString());
    endState.setProperty("exporter.bfd.clm_grp_id_start", claimGroupId.toString());
    endState.setProperty("exporter.bfd.pde_id_start", pdeId.toString());
    endState.setProperty("exporter.bfd.mbi_start", mbi.toString());
    endState.setProperty("exporter.bfd.hicn_start", hicn.toString());
    endState.setProperty("exporter.bfd.fi_doc_cntl_num_start", fiDocCntlNum.toString());
    endState.setProperty("exporter.bfd.carr_clm_cntl_num_start", carrClmCntlNum.toString());
    File outputDir = Exporter.getOutputFolder("bfd", null);
    FileOutputStream f = new FileOutputStream(new File(outputDir, "end_state.properties"));
    endState.store(f, "BFD Properties End State");
    f.close();
  }

  /**
   * Export a single person.
   * @param person the person to export
   * @param stopTime end time of simulation
   * @param yearsOfHistory number of years of claims to export
   * @throws IOException if something goes wrong
   */
  public void export(Person person, long stopTime, int yearsOfHistory) throws IOException {
    Map<EXPORT_SUMMARY, String> exportCounts = new HashMap<>();
    exportCounts.put(EXPORT_SUMMARY.BENE_ID, exportBeneficiary(person, stopTime));
    exportBeneficiaryHistory(person, stopTime);
    long startTime = stopTime - Utilities.convertTime("years", yearsOfHistory);
    exportCounts.put(EXPORT_SUMMARY.INPATIENT_CLAIMS,
            Long.toString(exportInpatient(person, startTime, stopTime)));
    exportCounts.put(EXPORT_SUMMARY.OUTPATIENT_CLAIMS,
            Long.toString(exportOutpatient(person, startTime, stopTime)));
    exportCounts.put(EXPORT_SUMMARY.CARRIER_CLAIMS,
            Long.toString(exportCarrier(person, startTime, stopTime)));
    exportCounts.put(EXPORT_SUMMARY.PDE_CLAIMS,
            Long.toString(exportPrescription(person, startTime, stopTime)));
    exportCounts.put(EXPORT_SUMMARY.DME_CLAIMS,
            Long.toString(exportDME(person, startTime, stopTime)));
    exportCounts.put(EXPORT_SUMMARY.HHA_CLAIMS,
            Long.toString(exportHome(person, startTime, stopTime)));
    exportCounts.put(EXPORT_SUMMARY.HOSPICE_CLAIMS,
            Long.toString(exportHospice(person, startTime, stopTime)));
    exportCounts.put(EXPORT_SUMMARY.SNF_CLAIMS,
            Long.toString(exportSNF(person, startTime, stopTime)));
    rifWriters.getOrCreateWriter(EXPORT_SUMMARY.class, -1, "csv", ",").writeValues(exportCounts);
  }

  private enum ClaimType {
    CARRIER,
    OUTPATIENT,
    INPATIENT,
    HHA,
    DME,
    SNF,
    PDE,
    HOSPICE
  }

  private boolean isVAorIHS(HealthRecord.Encounter encounter) {
    boolean isVA = (ProviderType.VETERAN == encounter.provider.type);
    // IHS facilities have valid 6 digit id, IHS centers don't
    boolean isIHSCenter = (ProviderType.IHS == encounter.provider.type)
            && encounter.provider.id.length() != 6;
    return isVA || isIHSCenter;
  }

  private Set<ClaimType> getClaimTypes(HealthRecord.Encounter encounter) {
    Set<ClaimType> types = new HashSet<>();

    boolean isSNF = encounter.type.equals(EncounterType.SNF.toString());
    boolean isHome = encounter.type.equals(EncounterType.HOME.toString());
    boolean isHospice = encounter.type.equals(EncounterType.HOSPICE.toString());
    boolean isInpatient = encounter.type.equals(EncounterType.INPATIENT.toString());
    boolean isEmergency = encounter.type.equals(EncounterType.EMERGENCY.toString());
    boolean isWellness = encounter.type.equals(EncounterType.WELLNESS.toString());
    boolean isUrgent = encounter.type.equals(EncounterType.URGENTCARE.toString());
    boolean isVirtual = encounter.type.equals(EncounterType.VIRTUAL.toString());
    boolean isAmbulatory = encounter.type.equals(EncounterType.AMBULATORY.toString());
    boolean isOutpatient = encounter.type.equals(EncounterType.OUTPATIENT.toString());

    boolean isPrimary = (ProviderType.PRIMARY == encounter.provider.type);
    boolean isVirtualOutpatient = isVirtual
            && (ProviderType.HOSPITAL == encounter.provider.type);

    if (!isVAorIHS(encounter)) {
      if (isSNF) {
        types.add(ClaimType.SNF);
      } else if (isHome) {
        types.add(ClaimType.HHA);
      } else if (isHospice) {
        types.add(ClaimType.HOSPICE);
      } else if (isInpatient || isEmergency) {
        types.add(ClaimType.INPATIENT);
      } else if (isPrimary || isWellness || isUrgent) {
        types.add(ClaimType.CARRIER);
      } else if (isAmbulatory || isOutpatient || isVirtualOutpatient) {
        types.add(ClaimType.OUTPATIENT);
      }

      if (types.isEmpty()) {
        System.out.printf("BFD RIF unhandled encounter type (" + encounter.type
            + ") and provider type (" + encounter.provider.type.toString() + ")");
      }
    }

    return types;
  }

  /**
   * Export a beneficiary details for single person.
   * @param person the person to export
   * @param stopTime end time of simulation
   * @throws IOException if something goes wrong
   */
  private String exportBeneficiary(Person person,
        long stopTime) throws IOException {
    String beneIdStr = Long.toString(BB2RIFExporter.beneId.getAndDecrement());
    person.attributes.put(BB2_BENE_ID, beneIdStr);
    String hicId = BB2RIFExporter.hicn.getAndUpdate((v) -> v.next()).toString();
    person.attributes.put(BB2_HIC_ID, hicId);
    String mbiStr = BB2RIFExporter.mbi.getAndUpdate((v) -> v.next()).toString();
    person.attributes.put(BB2_MBI, mbiStr);
    int yearsOfHistory = Config.getAsInteger("exporter.years_of_history");
    int endYear = Utilities.getYear(stopTime);
    int endMonth = Utilities.getMonth(stopTime);
    long deathDate = -1;
    if (person.attributes.get(Person.DEATHDATE) != null) {
      deathDate = (long)person.attributes.get(Person.DEATHDATE);
      if (deathDate > stopTime) {
        deathDate = -1; // Ignore future death date that may have been set by a module
      } else {
        endYear = Utilities.getYear(deathDate);
        endMonth = Utilities.getMonth(deathDate);
      }
    }

    PartCContractHistory partCContracts = new PartCContractHistory(person,
            deathDate == -1 ? stopTime : deathDate, yearsOfHistory);
    PartDContractHistory partDContracts = new PartDContractHistory(person,
            deathDate == -1 ? stopTime : deathDate, yearsOfHistory);
    person.attributes.put(BB2_PARTD_CONTRACTS, partDContracts); // used in exportPrescription

    boolean firstYearOutput = true;
    String initialBeneEntitlementReason = null;
    for (int year = endYear - yearsOfHistory; year <= endYear; year++) {
      HashMap<BENEFICIARY, String> fieldValues = new HashMap<>();
      staticFieldConfig.setValues(fieldValues, BENEFICIARY.class, person);
      if (!firstYearOutput) {
        // The first year output is set via staticFieldConfig to "INSERT", subsequent years
        // need to be "UPDATE"
        fieldValues.put(BENEFICIARY.DML_IND, "UPDATE");
      }

      fieldValues.put(BENEFICIARY.RFRNC_YR, String.valueOf(year));
      int monthCount = year == endYear ? endMonth : 12;
      String monthCountStr = String.valueOf(monthCount);
      fieldValues.put(BENEFICIARY.A_MO_CNT, monthCountStr);
      fieldValues.put(BENEFICIARY.B_MO_CNT, monthCountStr);
      fieldValues.put(BENEFICIARY.BUYIN_MO_CNT, monthCountStr);
      int partDMonthsCovered = partDContracts.getCoveredMonthsCount(year);
      fieldValues.put(BENEFICIARY.PLAN_CVRG_MO_CNT, String.valueOf(partDMonthsCovered));
      fieldValues.put(BENEFICIARY.BENE_ID, beneIdStr);
      fieldValues.put(BENEFICIARY.BENE_CRNT_HIC_NUM, hicId);
      fieldValues.put(BENEFICIARY.MBI_NUM, mbiStr);
      fieldValues.put(BENEFICIARY.BENE_SEX_IDENT_CD,
              getBB2SexCode((String)person.attributes.get(Person.GENDER)));
      String zipCode = (String)person.attributes.get(Person.ZIP);
      fieldValues.put(BENEFICIARY.BENE_ZIP_CD, zipCode);
      fieldValues.put(BENEFICIARY.BENE_COUNTY_CD,
              locationMapper.zipToCountyCode(zipCode));
      for (int i = 0; i < monthCount; i++) {
        fieldValues.put(BB2RIFStructure.beneficiaryFipsStateCntyFields[i],
            locationMapper.zipToFipsCountyCode(zipCode));
      }
      fieldValues.put(BENEFICIARY.STATE_CODE,
              locationMapper.getStateCode((String)person.attributes.get(Person.STATE)));
      String raceCode = bb2RaceCode(
              (String)person.attributes.get(Person.ETHNICITY),
              (String)person.attributes.get(Person.RACE));
      fieldValues.put(BENEFICIARY.BENE_RACE_CD, raceCode);
      fieldValues.put(BENEFICIARY.RTI_RACE_CD, raceCode); // TODO: implement RTI algorithm
      fieldValues.put(BENEFICIARY.BENE_SRNM_NAME,
              (String)person.attributes.get(Person.LAST_NAME));
      String givenName = (String)person.attributes.get(Person.FIRST_NAME);
      fieldValues.put(BENEFICIARY.BENE_GVN_NAME, StringUtils.truncate(givenName, 15));
      if (person.attributes.containsKey(Person.MIDDLE_NAME)) {
        String middleName = (String) person.attributes.get(Person.MIDDLE_NAME);
        middleName = middleName.substring(0, 1);
        fieldValues.put(BENEFICIARY.BENE_MDL_NAME, middleName);
      }
      long birthdate = (long) person.attributes.get(Person.BIRTHDATE);
      fieldValues.put(BENEFICIARY.BENE_BIRTH_DT, bb2DateFromTimestamp(birthdate));
      fieldValues.put(BENEFICIARY.AGE, String.valueOf(ageAtEndOfYear(birthdate, year)));
      fieldValues.put(BENEFICIARY.BENE_PTA_TRMNTN_CD, "0");
      fieldValues.put(BENEFICIARY.BENE_PTB_TRMNTN_CD, "0");
      if (deathDate != -1) {
        // only add death date for years when it was (presumably) known. E.g. If we are outputting
        // record for 2005 and patient died in 2007 we don't include the death date.
        if (Utilities.getYear(deathDate) <= year) {
          fieldValues.put(BENEFICIARY.DEATH_DT, bb2DateFromTimestamp(deathDate));
          fieldValues.put(BENEFICIARY.BENE_PTA_TRMNTN_CD, "1");
          fieldValues.put(BENEFICIARY.BENE_PTB_TRMNTN_CD, "1");
        }
      }
      boolean medicareAgeThisYear = ageAtEndOfYear(birthdate, year) >= 65;
      boolean esrdThisYear = hasESRD(person, year);
      fieldValues.put(BENEFICIARY.BENE_ESRD_IND, esrdThisYear ? "Y" : "0");
      // "0" = old age, "2" = ESRD
      if (medicareAgeThisYear) {
        fieldValues.put(BENEFICIARY.BENE_ENTLMT_RSN_CURR, "0");
      } else if (esrdThisYear) {
        fieldValues.put(BENEFICIARY.BENE_ENTLMT_RSN_CURR, "2");
      }
      if (initialBeneEntitlementReason == null) {
        initialBeneEntitlementReason = fieldValues.get(BENEFICIARY.BENE_ENTLMT_RSN_CURR);
      }
      if (initialBeneEntitlementReason != null) {
        fieldValues.put(BENEFICIARY.BENE_ENTLMT_RSN_ORIG, initialBeneEntitlementReason);
      }

      for (PartCContractHistory.ContractPeriod period:
              partCContracts.getContractPeriods(year)) {
        PartCContractID partCContractID = period.getContractID();
        if (partCContractID != null) {
          String partCContractIDStr = partCContractID.toString();
          String partCPBPIDStr = period.getPlanBenefitPackageID().toString();
          List<Integer> coveredMonths = period.getCoveredMonths(year);
          for (int i: coveredMonths) {
            fieldValues.put(BB2RIFStructure.beneficiaryPartCContractFields[i - 1],
                    partCContractIDStr);
            fieldValues.put(BB2RIFStructure.beneficiaryPartCPBPFields[i - 1],
                    partCPBPIDStr);
          }
        }
      }

      // TODO: make claim copay match the designated cost sharing code
      String partDCostSharingCode = getPartDCostSharingCode(person);
      int rdsMonthCount = 0;
      for (PartDContractHistory.ContractPeriod period:
              partDContracts.getContractPeriods(year)) {
        PartDContractID partDContractID = period.getContractID();
        String partDDrugSubsidyIndicator =
                partDContracts.getEmployeePDPIndicator(partDContractID);
        if (partDContractID != null) {
          String partDContractIDStr = partDContractID.toString();
          String partDPBPIDStr = period.getPlanBenefitPackageID().toString();
          List<Integer> coveredMonths = period.getCoveredMonths(year);
          if (partDDrugSubsidyIndicator != null && partDDrugSubsidyIndicator.equals("Y")) {
            rdsMonthCount += coveredMonths.size();
          }
          for (int i: coveredMonths) {
            fieldValues.put(BB2RIFStructure.beneficiaryPartDContractFields[i - 1],
                    partDContractIDStr);
            fieldValues.put(BB2RIFStructure.beneficiaryPartDPBPFields[i - 1],
                    partDPBPIDStr);
            fieldValues.put(BB2RIFStructure.beneficiaryPartDSegmentFields[i - 1], "000");
            fieldValues.put(BB2RIFStructure.beneficiaryPartDCostSharingFields[i - 1],
                    partDCostSharingCode);
            if (partDDrugSubsidyIndicator != null) {
              fieldValues.put(BB2RIFStructure.benficiaryPartDRetireeDrugSubsidyFields[i - 1],
                      partDDrugSubsidyIndicator);
            }
          }
        } else {
          for (int i: period.getCoveredMonths(year)) {
            // Not enrolled this month
            fieldValues.put(BB2RIFStructure.beneficiaryPartDCostSharingFields[i - 1], "00");
          }
        }
      }
      fieldValues.put(BENEFICIARY.RDS_MO_CNT, Integer.toString(rdsMonthCount));

      String dualEligibleStatusCode = getDualEligibilityCode(person, year);
      String medicareStatusCode = getMedicareStatusCode(medicareAgeThisYear, esrdThisYear,
              isBlind(person));
      fieldValues.put(BENEFICIARY.BENE_MDCR_STATUS_CD, medicareStatusCode);
      String buyInIndicator = getEntitlementBuyIn(dualEligibleStatusCode, medicareStatusCode);
      for (int month = 0; month < monthCount; month++) {
        fieldValues.put(BB2RIFStructure.beneficiaryDualEligibleStatusFields[month],
                dualEligibleStatusCode);
        fieldValues.put(BB2RIFStructure.beneficiaryMedicareStatusFields[month],
                medicareStatusCode);
        fieldValues.put(BB2RIFStructure.beneficiaryMedicareEntitlementFields[month],
                buyInIndicator);
      }
      rifWriters.writeValues(BENEFICIARY.class, fieldValues, year);
      firstYearOutput = false;
    }
    return beneIdStr;
  }

  private static String getEntitlementBuyIn(String dualEligibleStatusCode,
          String medicareStatusCode) {
    if (medicareStatusCode.equals("00")) {
      return "0"; // not enrolled
    } else {
      if (dualEligibleStatusCode.equals("NA")) {
        // not dual eligible
        return "3"; // Part A and Part B
      } else {
        // dual eligible
        return "C"; // Part A and Part B state buy-in
      }
    }

  }

  private static String getMedicareStatusCode(boolean medicareAge, boolean esrd, boolean blind) {
    if (medicareAge) {
      if (esrd) {
        return "11";
      } else {
        return "10";
      }
    } else if (blind) {
      if (esrd) {
        return "21";
      } else {
        return "20";
      }
    } else if (esrd) {
      return "31";
    } else {
      return "00"; // Not enrolled
    }
  }

  private static String getPartDCostSharingCode(Person person) {
    double incomeLevel = Double.parseDouble(
            person.attributes.get(Person.INCOME_LEVEL).toString());
    if (incomeLevel >= 1.0) {
      // Beneficiary enrolled in Parts A and/or B, and Part D; no premium or cost sharing subsidy
      return "09";
    } else if (incomeLevel >= 0.6) {
      // Beneficiary enrolled in Parts A and/or B, and Part D; deemed eligible for LIS with 100%
      // premium subsidy and high copayment
      return "03";
    } else if (incomeLevel >= 0.3) {
      // Beneficiary enrolled in Parts A and/or B, and Part D; deemed eligible for LIS with 100%
      // premium subsidy and low copayment
      return "02";
    }
    // Beneficiary enrolled in Parts A and/or B, and Part D; deemed eligible for LIS with 100%
    // premium subsidy and no copayment
    return "01";
  }

  // Income level < 0.3
  private static final RandomCollection<String> incomeBandOneDualCodes = new RandomCollection<>();
  // 0.3 <= Income level < 0.6
  private static final RandomCollection<String> incomeBandTwoDualCodes = new RandomCollection<>();
  // 0.6 <= Income level < 1.0
  private static final RandomCollection<String> incomeBandThreeDualCodes = new RandomCollection<>();

  static {
    // Specified Low-Income Medicare Beneficiary (SLMB)-only
    incomeBandOneDualCodes.add(1.3, "03");
    // SLMB and full Medicaid coverage, including prescription drugs
    incomeBandOneDualCodes.add(0.5, "04");
    // Other dual eligible, but without Medicaid coverage
    incomeBandOneDualCodes.add(0.007, "09");
    // Unknown
    incomeBandOneDualCodes.add(0.05, "99");
    // Not in code book but present in database
    incomeBandOneDualCodes.add(0.04, "AA");
    // Not in code book but present in database
    incomeBandOneDualCodes.add(0.1, "");

    // QMB and full Medicaid coverage, including prescription drugs
    incomeBandTwoDualCodes.add(8.2, "02");
    // Other dual eligible, but without Medicaid coverage
    incomeBandTwoDualCodes.add(0.007, "09");
    // Unknown
    incomeBandTwoDualCodes.add(0.05, "99");
    // Not in code book but present in database
    incomeBandTwoDualCodes.add(0.04, "AA");
    // Not in code book but present in database
    incomeBandTwoDualCodes.add(0.1, "");

    // Qualified Medicare Beneficiary (QMB)-only
    incomeBandThreeDualCodes.add(2.2, "01");
    // Qualifying individuals (QI)
    incomeBandThreeDualCodes.add(0.8, "06");
    // Other dual eligible (not QMB, SLMB, QWDI, or QI) with full Medicaid coverage, including
    // prescription Drugs
    incomeBandThreeDualCodes.add(2.9, "08");
    // Other dual eligible, but without Medicaid coverage
    incomeBandThreeDualCodes.add(0.007, "09");
    // Unknown
    incomeBandThreeDualCodes.add(0.05, "99");
    // Not in code book but present in database
    incomeBandThreeDualCodes.add(0.04, "AA");
    // Not in code book but present in database
    incomeBandThreeDualCodes.add(0.1, "");
  }

  private String getDualEligibilityCode(Person person, int year) {
    // TBD add support for the following additional code (%-age in brackets is observed
    // frequency in CMS data):
    // 00 (15.6%) - Not enrolled in Medicare for the month
    String partDCostSharingCode = getPartDCostSharingCode(person);
    if (partDCostSharingCode.equals("03")) {
      return incomeBandThreeDualCodes.next(person);
    } else if (partDCostSharingCode.equals("02")) {
      return incomeBandTwoDualCodes.next(person);
    } else if (partDCostSharingCode.equals("01")) {
      return incomeBandOneDualCodes.next(person);
    } else if (hasESRD(person, year) || isBlind(person)) {
      return "05"; // (0.001%) Qualified Disabled Working Individual (QDWI)
    } else {
      return "NA"; // (68.3%) Non-Medicaid
    }
  }

  private String getBB2SexCode(String sex) {
    switch (sex) {
      case "M":
        return "1";
      case "F":
        return "2";
      default:
        return "0";
    }
  }

  private static final Comparator<Entry> ENTRY_SORTER = new Comparator<Entry>() {
    @Override
    public int compare(Entry o1, Entry o2) {
      return (int)(o2.start - o1.start);
    }
  };

  /**
   * This returns the list of active diagnoses, sorted by most recent first
   * and oldest last.
   * @param person patient with the diagnoses.
   * @return the list of active diagnoses, sorted by most recent first and oldest last.
   */
  private List<String> getDiagnosesCodes(Person person, long time) {
    // Collect the active diagnoses at the given time,
    // keeping only those diagnoses that are mappable.
    List<Entry> diagnoses = new ArrayList<Entry>();
    for (HealthRecord.Encounter encounter : person.record.encounters) {
      if (encounter.start <= time) {
        for (Entry dx : encounter.conditions) {
          if (dx.start <= time && (dx.stop == 0L || dx.stop > time)) {
            if (conditionCodeMapper.canMap(dx.codes.get(0).code)) {
              String mapped = conditionCodeMapper.map(dx.codes.get(0).code, person, true);
              // Temporarily add the mapped code... we'll remove it later.
              Code mappedCode = new Code("ICD10", mapped, dx.codes.get(0).display);
              dx.codes.add(mappedCode);
              diagnoses.add(dx);
            }
          }
        }
      }
    }
    // Sort them by date and then return only the mapped codes (not the entire Entry).
    diagnoses.sort(ENTRY_SORTER);
    List<String> mappedDiagnosisCodes = new ArrayList<String>();
    for (Entry dx : diagnoses) {
      mappedDiagnosisCodes.add(dx.codes.remove(dx.codes.size() - 1).code);
    }
    return mappedDiagnosisCodes;
  }

  /**
   * Determines whether the person has end stage renal disease at the end of the supplied year.
   * @param person the person
   * @param year the year
   * @return true if has ESRD, false otherwise
   */
  private boolean hasESRD(Person person, int year) {
    long timestamp = Utilities.convertCalendarYearsToTime(year + 1); // +1 for end of year
    List<String> mappedDiagnosisCodes = getDiagnosesCodes(person, timestamp);
    return mappedDiagnosisCodes.contains("N18.6");
  }

  private boolean isBlind(Person person) {
    return person.attributes.containsKey(Person.BLINDNESS)
            && person.attributes.get(Person.BLINDNESS).equals(true);
  }

  /**
   * Export a beneficiary history for single person. Assumes exportBeneficiary
   * was called first to set up various ID on person
   * @param person the person to export
   * @param stopTime end time of simulation
   * @throws IOException if something goes wrong
   */
  private void exportBeneficiaryHistory(Person person,
        long stopTime) throws IOException {
    HashMap<BENEFICIARY_HISTORY, String> fieldValues = new HashMap<>();

    staticFieldConfig.setValues(fieldValues, BENEFICIARY_HISTORY.class, person);

    String beneIdStr = (String)person.attributes.get(BB2_BENE_ID);
    fieldValues.put(BENEFICIARY_HISTORY.BENE_ID, beneIdStr);
    String hicId = (String)person.attributes.get(BB2_HIC_ID);
    fieldValues.put(BENEFICIARY_HISTORY.BENE_CRNT_HIC_NUM, hicId);
    String mbiStr = (String)person.attributes.get(BB2_MBI);
    fieldValues.put(BENEFICIARY_HISTORY.MBI_NUM, mbiStr);
    fieldValues.put(BENEFICIARY_HISTORY.BENE_SEX_IDENT_CD,
            getBB2SexCode((String)person.attributes.get(Person.GENDER)));
    long birthdate = (long) person.attributes.get(Person.BIRTHDATE);
    fieldValues.put(BENEFICIARY_HISTORY.BENE_BIRTH_DT, bb2DateFromTimestamp(birthdate));
    String zipCode = (String)person.attributes.get(Person.ZIP);
    fieldValues.put(BENEFICIARY_HISTORY.BENE_COUNTY_CD,
            locationMapper.zipToCountyCode(zipCode));
    fieldValues.put(BENEFICIARY_HISTORY.STATE_CODE,
            locationMapper.getStateCode((String)person.attributes.get(Person.STATE)));
    fieldValues.put(BENEFICIARY_HISTORY.BENE_ZIP_CD,
            (String)person.attributes.get(Person.ZIP));
    fieldValues.put(BENEFICIARY_HISTORY.BENE_RACE_CD,
            bb2RaceCode(
                    (String)person.attributes.get(Person.ETHNICITY),
                    (String)person.attributes.get(Person.RACE)));
    fieldValues.put(BENEFICIARY_HISTORY.BENE_SRNM_NAME,
            (String)person.attributes.get(Person.LAST_NAME));
    fieldValues.put(BENEFICIARY_HISTORY.BENE_GVN_NAME,
            (String)person.attributes.get(Person.FIRST_NAME));
    if (person.attributes.containsKey(Person.MIDDLE_NAME)) {
      String middleName = (String) person.attributes.get(Person.MIDDLE_NAME);
      middleName = middleName.substring(0, 1);
      fieldValues.put(BENEFICIARY_HISTORY.BENE_MDL_NAME, middleName);
    }
    String terminationCode = "0";
    if (person.attributes.get(Person.DEATHDATE) != null) {
      long deathDate = (long)person.attributes.get(Person.DEATHDATE);
      if (deathDate <= stopTime) {
        terminationCode = "1"; // Ignore future death date that may have been set by a module
      }
    }
    fieldValues.put(BENEFICIARY_HISTORY.BENE_PTA_TRMNTN_CD, terminationCode);
    fieldValues.put(BENEFICIARY_HISTORY.BENE_PTB_TRMNTN_CD, terminationCode);
    int year = Utilities.getYear(stopTime);
    boolean medicareAge = ageAtEndOfYear(birthdate, year) >= 65;
    boolean esrd = hasESRD(person, year);
    fieldValues.put(BENEFICIARY_HISTORY.BENE_ESRD_IND, esrd ? "Y" : "0");
    // "0" = old age, "2" = ESRD
    if (medicareAge) {
      fieldValues.put(BENEFICIARY_HISTORY.BENE_ENTLMT_RSN_CURR, "0");
    } else if (esrd) {
      fieldValues.put(BENEFICIARY_HISTORY.BENE_ENTLMT_RSN_CURR, "2");
    }
    String initialBeneEntitlementReason = fieldValues.get(BENEFICIARY_HISTORY.BENE_ENTLMT_RSN_CURR);
    if (initialBeneEntitlementReason != null) {
      fieldValues.put(BENEFICIARY_HISTORY.BENE_ENTLMT_RSN_ORIG, initialBeneEntitlementReason);
    }
    String medicareStatusCode = getMedicareStatusCode(medicareAge, esrd,
              isBlind(person));
    fieldValues.put(BENEFICIARY_HISTORY.BENE_MDCR_STATUS_CD, medicareStatusCode);
    rifWriters.writeValues(BENEFICIARY_HISTORY.class, fieldValues);
  }

  /**
   * Calculate the age of a person at the end of the given year.
   * @param birthdate a person's birthdate specified as number of milliseconds since the epoch
   * @param year the year
   * @return the person's age
   */
  private static int ageAtEndOfYear(long birthdate, int year) {
    return year - Utilities.getYear(birthdate);
  }

  /**
   * Export outpatient claims details for a single person.
   * @param person the person to export
   * @param startTime earliest claim date to export
   * @param stopTime end time of simulation
   * @return count of claims exported
   * @throws IOException if something goes wrong
   */
  private long exportOutpatient(Person person, long startTime, long stopTime)
        throws IOException {
    long claimCount = 0;
    HashMap<OUTPATIENT, String> fieldValues = new HashMap<>();

    for (HealthRecord.Encounter encounter : person.record.encounters) {
      if (encounter.stop < startTime || encounter.stop < claimCutoff) {
        continue;
      }
      if (!getClaimTypes(encounter).contains(ClaimType.OUTPATIENT)) {
        continue;
      }

      long claimId = BB2RIFExporter.claimId.getAndDecrement();
      long claimGroupId = BB2RIFExporter.claimGroupId.getAndDecrement();
      long fiDocId = BB2RIFExporter.fiDocCntlNum.getAndDecrement();

      staticFieldConfig.setValues(fieldValues, OUTPATIENT.class, person);

      // The REQUIRED fields
      fieldValues.put(OUTPATIENT.BENE_ID, (String) person.attributes.get(BB2_BENE_ID));
      fieldValues.put(OUTPATIENT.CLM_ID, "" + claimId);
      fieldValues.put(OUTPATIENT.CLM_GRP_ID, "" + claimGroupId);
      fieldValues.put(OUTPATIENT.FI_DOC_CLM_CNTL_NUM, "" + fiDocId);
      fieldValues.put(OUTPATIENT.CLM_FROM_DT, bb2DateFromTimestamp(encounter.start));
      fieldValues.put(OUTPATIENT.CLM_THRU_DT, bb2DateFromTimestamp(encounter.stop));
      fieldValues.put(OUTPATIENT.NCH_WKLY_PROC_DT,
              bb2DateFromTimestamp(ExportHelper.nextFriday(encounter.stop)));
      fieldValues.put(OUTPATIENT.PRVDR_NUM, encounter.provider.id);
      fieldValues.put(OUTPATIENT.AT_PHYSN_NPI, encounter.clinician.npi);
      fieldValues.put(OUTPATIENT.RNDRNG_PHYSN_NPI, encounter.clinician.npi);
      fieldValues.put(OUTPATIENT.ORG_NPI_NUM, encounter.provider.npi);
      fieldValues.put(OUTPATIENT.OP_PHYSN_NPI, encounter.clinician.npi);
      fieldValues.put(OUTPATIENT.CLM_PMT_AMT, String.format("%.2f",
              encounter.claim.getTotalClaimCost()));
      if (encounter.claim.planRecord.getPlan() == PayerManager.getGovernmentPayer(PayerManager.MEDICARE)
          .getGovernmentPayerPlan()) {
        fieldValues.put(OUTPATIENT.NCH_PRMRY_PYR_CLM_PD_AMT, "0");
      } else {
        fieldValues.put(OUTPATIENT.NCH_PRMRY_PYR_CLM_PD_AMT,
                String.format("%.2f", encounter.claim.getCoveredCost()));
      }
      fieldValues.put(OUTPATIENT.PRVDR_STATE_CD,
              locationMapper.getStateCode(encounter.provider.state));
      // PTNT_DSCHRG_STUS_CD: 1=home, 2=transfer, 3=SNF, 20=died, 30=still here
      String field = null;
      if (encounter.ended) {
        field = "1";
      } else {
        field = "30"; // the patient is still here
      }
      if (!person.alive(encounter.stop)) {
        field = "20"; // the patient died before the encounter ended
      }
      fieldValues.put(OUTPATIENT.PTNT_DSCHRG_STUS_CD, field);
      fieldValues.put(OUTPATIENT.CLM_TOT_CHRG_AMT,
              String.format("%.2f", encounter.claim.getTotalClaimCost()));
      fieldValues.put(OUTPATIENT.CLM_OP_PRVDR_PMT_AMT,
              String.format("%.2f", encounter.claim.getTotalClaimCost()));
      fieldValues.put(OUTPATIENT.REV_CNTR_TOT_CHRG_AMT,
              String.format("%.2f", encounter.claim.getCoveredCost()));
      fieldValues.put(OUTPATIENT.REV_CNTR_NCVRD_CHRG_AMT,
              String.format("%.2f", encounter.claim.getPatientCost()));
      fieldValues.put(OUTPATIENT.NCH_BENE_PTB_DDCTBL_AMT,
              String.format("%.2f", encounter.claim.getDeductiblePaid()));
      fieldValues.put(OUTPATIENT.REV_CNTR_CASH_DDCTBL_AMT,
              String.format("%.2f", encounter.claim.getDeductiblePaid()));
      fieldValues.put(OUTPATIENT.REV_CNTR_COINSRNC_WGE_ADJSTD_C,
              String.format("%.2f", encounter.claim.getCoinsurancePaid()));
      fieldValues.put(OUTPATIENT.REV_CNTR_PMT_AMT_AMT,
              String.format("%.2f", encounter.claim.getTotalClaimCost()));
      fieldValues.put(OUTPATIENT.REV_CNTR_PRVDR_PMT_AMT,
              String.format("%.2f", encounter.claim.getTotalClaimCost()));
      fieldValues.put(OUTPATIENT.REV_CNTR_PTNT_RSPNSBLTY_PMT,
              String.format("%.2f",
                      encounter.claim.getDeductiblePaid()
                              .add(encounter.claim.getCoinsurancePaid())));
      fieldValues.put(OUTPATIENT.REV_CNTR_RDCD_COINSRNC_AMT,
              String.format("%.2f", encounter.claim.getCoinsurancePaid()));

      String icdReasonCode = null;
      if (encounter.reason != null) {
        // If the encounter has a recorded reason, enter the mapped
        // values into the principle diagnoses code.
        if (conditionCodeMapper.canMap(encounter.reason.code)) {
          icdReasonCode = conditionCodeMapper.map(encounter.reason.code, person, true);
          fieldValues.put(OUTPATIENT.PRNCPAL_DGNS_CD, icdReasonCode);
        }
      }

      // Use the active condition diagnoses to enter mapped values
      // into the diagnoses codes.
      List<String> mappedDiagnosisCodes = getDiagnosesCodes(person, encounter.stop);
      boolean noDiagnoses = mappedDiagnosisCodes.isEmpty();
      if (!noDiagnoses) {
        int smallest = Math.min(mappedDiagnosisCodes.size(),
                BB2RIFStructure.outpatientDxFields.length);
        for (int i = 0; i < smallest; i++) {
          OUTPATIENT[] dxField = BB2RIFStructure.outpatientDxFields[i];
          fieldValues.put(dxField[0], mappedDiagnosisCodes.get(i));
          fieldValues.put(dxField[1], "0"); // 0=ICD10
        }
        if (!fieldValues.containsKey(OUTPATIENT.PRNCPAL_DGNS_CD)) {
          fieldValues.put(OUTPATIENT.PRNCPAL_DGNS_CD, mappedDiagnosisCodes.get(0));
        }
      }

      // Check for external code...
      setExternalCode(person, fieldValues,
          OUTPATIENT.PRNCPAL_DGNS_CD, OUTPATIENT.ICD_DGNS_E_CD1, OUTPATIENT.ICD_DGNS_E_VRSN_CD1);
      setExternalCode(person, fieldValues,
          OUTPATIENT.PRNCPAL_DGNS_CD, OUTPATIENT.FST_DGNS_E_CD, OUTPATIENT.FST_DGNS_E_VRSN_CD);

      // Use the procedures in this encounter to enter mapped values
      boolean noProcedures = false;
      if (!encounter.procedures.isEmpty()) {
        List<HealthRecord.Procedure> mappableProcedures = new ArrayList<>();
        List<String> mappedProcedureCodes = new ArrayList<>();
        for (HealthRecord.Procedure procedure : encounter.procedures) {
          for (HealthRecord.Code code : procedure.codes) {
            if (conditionCodeMapper.canMap(code.code)) {
              mappableProcedures.add(procedure);
              mappedProcedureCodes.add(conditionCodeMapper.map(code.code, person, true));
              break; // take the first mappable code for each procedure
            }
          }
        }
        if (!mappableProcedures.isEmpty()) {
          int smallest = Math.min(mappableProcedures.size(),
                  BB2RIFStructure.outpatientPxFields.length);
          for (int i = 0; i < smallest; i++) {
            OUTPATIENT[] pxField = BB2RIFStructure.outpatientPxFields[i];
            fieldValues.put(pxField[0], mappedProcedureCodes.get(i));
            fieldValues.put(pxField[1], "0"); // 0=ICD10
            fieldValues.put(pxField[2], bb2DateFromTimestamp(mappableProcedures.get(i).start));
          }
        } else {
          noProcedures = true;
        }
      }
      if (icdReasonCode == null && noDiagnoses && noProcedures) {
        continue; // skip this encounter
      }
      String revCenter = fieldValues.get(OUTPATIENT.REV_CNTR);
      if (encounter.type.equals(EncounterType.VIRTUAL.toString())) {
        revCenter = person.randBoolean() ? "0780" : "0789";
        fieldValues.put(OUTPATIENT.REV_CNTR, revCenter);
      }

      synchronized (rifWriters.getOrCreateWriter(OUTPATIENT.class)) {
        int claimLine = 1;
        for (ClaimEntry lineItem : encounter.claim.items) {
          String hcpcsCode = null;
          if (lineItem.entry instanceof HealthRecord.Procedure) {
            for (HealthRecord.Code code : lineItem.entry.codes) {
              if (hcpcsCodeMapper.canMap(code.code)) {
                hcpcsCode = hcpcsCodeMapper.map(code.code, person, true);
                break; // take the first mappable code for each procedure
              }
            }
            fieldValues.put(OUTPATIENT.REV_CNTR, revCenter);
            fieldValues.remove(OUTPATIENT.REV_CNTR_IDE_NDC_UPC_NUM);
            fieldValues.remove(OUTPATIENT.REV_CNTR_NDC_QTY);
            fieldValues.remove(OUTPATIENT.REV_CNTR_NDC_QTY_QLFR_CD);
          } else if (lineItem.entry instanceof HealthRecord.Medication) {
            HealthRecord.Medication med = (HealthRecord.Medication) lineItem.entry;
            if (med.administration) {
              hcpcsCode = "T1502";  // Administration of medication
              fieldValues.put(OUTPATIENT.REV_CNTR, "0636"); // Drugs requiring specific id
              String ndcCode = medicationCodeMapper.map(med.codes.get(0).code, person);
              fieldValues.put(OUTPATIENT.REV_CNTR_IDE_NDC_UPC_NUM, ndcCode);
              fieldValues.put(OUTPATIENT.REV_CNTR_NDC_QTY, "1"); // 1 Unit
              fieldValues.put(OUTPATIENT.REV_CNTR_NDC_QTY_QLFR_CD, "UN"); // Unit
            }
          }
          if (hcpcsCode == null) {
            continue;
          }

          fieldValues.put(OUTPATIENT.CLM_LINE_NUM, Integer.toString(claimLine++));
          fieldValues.put(OUTPATIENT.REV_CNTR_DT, bb2DateFromTimestamp(lineItem.entry.start));
          fieldValues.put(OUTPATIENT.HCPCS_CD, hcpcsCode);
          fieldValues.put(OUTPATIENT.REV_CNTR_RATE_AMT,
              String.format("%.2f", (lineItem.cost)));
          fieldValues.put(OUTPATIENT.REV_CNTR_PMT_AMT_AMT,
              String.format("%.2f", lineItem.coinsurancePaidByPayer.add(lineItem.paidByPayer)));
          fieldValues.put(OUTPATIENT.REV_CNTR_TOT_CHRG_AMT,
              String.format("%.2f", lineItem.cost));
          fieldValues.put(OUTPATIENT.REV_CNTR_NCVRD_CHRG_AMT,
              String.format("%.2f", lineItem.copayPaidByPatient
              .add(lineItem.deductiblePaidByPatient).add(lineItem.patientOutOfPocket)));
          rifWriters.writeValues(OUTPATIENT.class, fieldValues);
        }

        if (claimLine == 1) {
          // If claimLine still equals 1, then no line items were successfully added.
          // Add a single top-level entry.
          fieldValues.put(OUTPATIENT.CLM_LINE_NUM, Integer.toString(claimLine));
          fieldValues.put(OUTPATIENT.REV_CNTR_DT, bb2DateFromTimestamp(encounter.start));
          // 99241: "Office consultation for a new or established patient"
          fieldValues.put(OUTPATIENT.HCPCS_CD, "99241");
          rifWriters.writeValues(OUTPATIENT.class, fieldValues);
        }
      }
      claimCount++;
    }
    return claimCount;
  }

  /**
   * Export inpatient claims details for a single person.
   * @param person the person to export
   * @param startTime earliest claim date to export
   * @param stopTime end time of simulation
   * @return count of claims exported
   * @throws IOException if something goes wrong
   */
  private long exportInpatient(Person person, long startTime, long stopTime)
        throws IOException {
    HashMap<INPATIENT, String> fieldValues = new HashMap<>();
    long claimCount = 0;
    boolean previousEmergency = false;

    for (HealthRecord.Encounter encounter : person.record.encounters) {
      if (encounter.stop < startTime || encounter.stop < claimCutoff) {
        continue;
      }
      if (!getClaimTypes(encounter).contains(ClaimType.INPATIENT)) {
        previousEmergency = false;
        continue;
      }

      long claimId = BB2RIFExporter.claimId.getAndDecrement();
      long claimGroupId = BB2RIFExporter.claimGroupId.getAndDecrement();
      long fiDocId = BB2RIFExporter.fiDocCntlNum.getAndDecrement();

      fieldValues.clear();
      staticFieldConfig.setValues(fieldValues, INPATIENT.class, person);

      // The REQUIRED fields
      fieldValues.put(INPATIENT.BENE_ID, (String) person.attributes.get(BB2_BENE_ID));
      fieldValues.put(INPATIENT.CLM_ID, "" + claimId);
      fieldValues.put(INPATIENT.CLM_GRP_ID, "" + claimGroupId);
      fieldValues.put(INPATIENT.FI_DOC_CLM_CNTL_NUM, "" + fiDocId);
      fieldValues.put(INPATIENT.CLM_FROM_DT, bb2DateFromTimestamp(encounter.start));
      fieldValues.put(INPATIENT.CLM_ADMSN_DT, bb2DateFromTimestamp(encounter.start));
      fieldValues.put(INPATIENT.CLM_THRU_DT, bb2DateFromTimestamp(encounter.stop));
      fieldValues.put(INPATIENT.NCH_BENE_DSCHRG_DT, bb2DateFromTimestamp(encounter.stop));
      fieldValues.put(INPATIENT.NCH_WKLY_PROC_DT,
              bb2DateFromTimestamp(ExportHelper.nextFriday(encounter.stop)));
      fieldValues.put(INPATIENT.PRVDR_NUM, encounter.provider.id);
      fieldValues.put(INPATIENT.AT_PHYSN_NPI, encounter.clinician.npi);
      fieldValues.put(INPATIENT.ORG_NPI_NUM, encounter.provider.npi);
      fieldValues.put(INPATIENT.OP_PHYSN_NPI, encounter.clinician.npi);
      fieldValues.put(INPATIENT.CLM_PMT_AMT,
              String.format("%.2f", encounter.claim.getTotalClaimCost()));
      if (encounter.claim.planRecord.getPlan() == PayerManager.getGovernmentPayer(PayerManager.MEDICARE)
          .getGovernmentPayerPlan()) {
        fieldValues.put(INPATIENT.NCH_PRMRY_PYR_CLM_PD_AMT, "0");
      } else {
        fieldValues.put(INPATIENT.NCH_PRMRY_PYR_CLM_PD_AMT,
                String.format("%.2f", encounter.claim.getCoveredCost()));
      }
      fieldValues.put(INPATIENT.PRVDR_STATE_CD,
              locationMapper.getStateCode(encounter.provider.state));
      // PTNT_DSCHRG_STUS_CD: 1=home, 2=transfer, 3=SNF, 20=died, 30=still here
      String field = null;
      String patientStatus = null;
      if (encounter.ended) {
        field = "1"; // TODO 2=transfer if the next encounter is also inpatient
        patientStatus = "A"; // discharged
      } else {
        field = "30"; // the patient is still here
        patientStatus = "C"; // still a patient
      }
      if (!person.alive(encounter.stop)) {
        field = "20"; // the patient died before the encounter ended
        patientStatus = "B"; // died
      }
      fieldValues.put(INPATIENT.PTNT_DSCHRG_STUS_CD, field);
      fieldValues.put(INPATIENT.NCH_PTNT_STATUS_IND_CD, patientStatus);
      fieldValues.put(INPATIENT.CLM_TOT_CHRG_AMT,
              String.format("%.2f", encounter.claim.getTotalClaimCost()));
      boolean isEmergency = encounter.type.equals(EncounterType.EMERGENCY.toString());
      if (isEmergency) {
        field = "1"; // emergency
        fieldValues.put(INPATIENT.REV_CNTR, "0450"); // emergency
      } else if (previousEmergency) {
        field = "2"; // urgent
      } else {
        field = "3"; // elective
      }
      fieldValues.put(INPATIENT.CLM_IP_ADMSN_TYPE_CD, field);
      fieldValues.put(INPATIENT.NCH_BENE_IP_DDCTBL_AMT,
          String.format("%.2f", encounter.claim.getDeductiblePaid()));
      fieldValues.put(INPATIENT.NCH_BENE_PTA_COINSRNC_LBLTY_AM,
          String.format("%.2f", encounter.claim.getCoinsurancePaid()));
      fieldValues.put(INPATIENT.NCH_IP_NCVRD_CHRG_AMT,
          String.format("%.2f", encounter.claim.getPatientCost()));
      fieldValues.put(INPATIENT.NCH_IP_TOT_DDCTN_AMT,
          String.format("%.2f", encounter.claim.getPatientCost()));
      int days = (int) ((encounter.stop - encounter.start) / (1000 * 60 * 60 * 24));
      fieldValues.put(INPATIENT.CLM_UTLZTN_DAY_CNT, "" + days);
      if (days > 60) {
        field = "" + (days - 60);
      } else {
        field = "0";
      }
      fieldValues.put(INPATIENT.BENE_TOT_COINSRNC_DAYS_CNT, field);
      if (days > 60) {
        field = "1"; // days outlier
      } else if (encounter.claim.getTotalClaimCost().compareTo(BigDecimal.valueOf(100_000)) > 0) {
        field = "2"; // cost outlier
      } else {
        field = "0"; // no outlier
      }
      fieldValues.put(INPATIENT.CLM_DRG_OUTLIER_STAY_CD, field);
      fieldValues.put(INPATIENT.REV_CNTR_TOT_CHRG_AMT,
          String.format("%.2f", encounter.claim.getCoveredCost()));
      fieldValues.put(INPATIENT.REV_CNTR_NCVRD_CHRG_AMT,
          String.format("%.2f", encounter.claim.getPatientCost()));

      // OPTIONAL FIELDS
      fieldValues.put(INPATIENT.RNDRNG_PHYSN_NPI, encounter.clinician.npi);

      String icdReasonCode = null;
      if (encounter.reason != null) {
        // If the encounter has a recorded reason, enter the mapped
        // values into the principle diagnoses code.
        if (conditionCodeMapper.canMap(encounter.reason.code)) {
          icdReasonCode = conditionCodeMapper.map(encounter.reason.code, person, true);
          fieldValues.put(INPATIENT.PRNCPAL_DGNS_CD, icdReasonCode);
          fieldValues.put(INPATIENT.ADMTG_DGNS_CD, icdReasonCode);
        }
      }
      // Use the active condition diagnoses to enter mapped values
      // into the diagnoses codes.
      List<String> presentOnAdmission = getDiagnosesCodes(person, encounter.start);
      List<String> mappedDiagnosisCodes = getDiagnosesCodes(person, encounter.stop);
      boolean noDiagnoses = mappedDiagnosisCodes.isEmpty();
      if (!noDiagnoses) {
        int smallest = Math.min(mappedDiagnosisCodes.size(),
                BB2RIFStructure.inpatientDxFields.length);
        for (int i = 0; i < smallest; i++) {
          INPATIENT[] dxField = BB2RIFStructure.inpatientDxFields[i];
          String dxCode = mappedDiagnosisCodes.get(i);
          fieldValues.put(dxField[0], dxCode);
          fieldValues.put(dxField[1], "0"); // 0=ICD10
          String present = presentOnAdmission.contains(dxCode) ? "Y" : "N";
          fieldValues.put(dxField[2], present);
        }
        if (!fieldValues.containsKey(INPATIENT.PRNCPAL_DGNS_CD)) {
          fieldValues.put(INPATIENT.PRNCPAL_DGNS_CD, mappedDiagnosisCodes.get(0));
        }
      }

      if (fieldValues.containsKey(INPATIENT.PRNCPAL_DGNS_CD)) {
        String icdCode = fieldValues.get(INPATIENT.PRNCPAL_DGNS_CD);
        // Add a DRG code, if applicable
        if (drgCodeMapper.canMap(icdCode)) {
          fieldValues.put(INPATIENT.CLM_DRG_CD, drgCodeMapper.map(icdCode, person));
        }
        // Check for external code...
        setExternalCode(person, fieldValues,
            INPATIENT.PRNCPAL_DGNS_CD, INPATIENT.ICD_DGNS_E_CD1, INPATIENT.ICD_DGNS_E_VRSN_CD1,
            INPATIENT.CLM_E_POA_IND_SW1, presentOnAdmission);
        setExternalCode(person, fieldValues,
            INPATIENT.PRNCPAL_DGNS_CD, INPATIENT.FST_DGNS_E_CD, INPATIENT.FST_DGNS_E_VRSN_CD);
      }

      // Use the procedures in this encounter to enter mapped values
      boolean noProcedures = false;
      if (!encounter.procedures.isEmpty()) {
        List<HealthRecord.Procedure> mappableProcedures = new ArrayList<>();
        List<String> mappedProcedureCodes = new ArrayList<>();
        for (HealthRecord.Procedure procedure : encounter.procedures) {
          for (HealthRecord.Code code : procedure.codes) {
            if (conditionCodeMapper.canMap(code.code)) {
              mappableProcedures.add(procedure);
              mappedProcedureCodes.add(conditionCodeMapper.map(code.code, person, true));
              break; // take the first mappable code for each procedure
            }
          }
        }
        if (!mappableProcedures.isEmpty()) {
          int smallest = Math.min(mappableProcedures.size(),
                  BB2RIFStructure.inpatientPxFields.length);
          for (int i = 0; i < smallest; i++) {
            INPATIENT[] pxField = BB2RIFStructure.inpatientPxFields[i];
            fieldValues.put(pxField[0], mappedProcedureCodes.get(i));
            fieldValues.put(pxField[1], "0"); // 0=ICD10
            fieldValues.put(pxField[2], bb2DateFromTimestamp(mappableProcedures.get(i).start));
          }
        } else {
          noProcedures = true;
        }
      }
      if (icdReasonCode == null && noDiagnoses && noProcedures) {
        continue; // skip this encounter
      }
      previousEmergency = isEmergency;
      String revCenter = fieldValues.get(INPATIENT.REV_CNTR);

      synchronized (rifWriters.getOrCreateWriter(INPATIENT.class)) {
        int claimLine = 1;
        for (ClaimEntry lineItem : encounter.claim.items) {
          String hcpcsCode = null;
          if (lineItem.entry instanceof HealthRecord.Procedure) {
            for (HealthRecord.Code code : lineItem.entry.codes) {
              if (hcpcsCodeMapper.canMap(code.code)) {
                hcpcsCode = hcpcsCodeMapper.map(code.code, person, true);
                break; // take the first mappable code for each procedure
              }
            }
            fieldValues.put(INPATIENT.REV_CNTR, revCenter);
            fieldValues.remove(INPATIENT.REV_CNTR_NDC_QTY);
            fieldValues.remove(INPATIENT.REV_CNTR_NDC_QTY_QLFR_CD);
          } else if (lineItem.entry instanceof HealthRecord.Medication) {
            HealthRecord.Medication med = (HealthRecord.Medication) lineItem.entry;
            if (med.administration) {
              hcpcsCode = "T1502";  // Administration of medication
              fieldValues.put(INPATIENT.REV_CNTR, "0250"); // Pharmacy-general classification
              fieldValues.put(INPATIENT.REV_CNTR_NDC_QTY, "1"); // 1 Unit
              fieldValues.put(INPATIENT.REV_CNTR_NDC_QTY_QLFR_CD, "UN"); // Unit
            }
          }
          if (hcpcsCode == null) {
            continue;
          }

          fieldValues.put(INPATIENT.CLM_LINE_NUM, Integer.toString(claimLine++));
          fieldValues.put(INPATIENT.HCPCS_CD, hcpcsCode);
          fieldValues.put(INPATIENT.REV_CNTR_UNIT_CNT, "" + Integer.max(1, days));
          BigDecimal rate = lineItem.cost.divide(
                  BigDecimal.valueOf(Integer.max(1, days)), RoundingMode.HALF_EVEN)
                  .setScale(2, RoundingMode.HALF_EVEN);
          fieldValues.put(INPATIENT.REV_CNTR_RATE_AMT,
              String.format("%.2f", rate));
          fieldValues.put(INPATIENT.REV_CNTR_TOT_CHRG_AMT,
              String.format("%.2f", lineItem.cost));
          fieldValues.put(INPATIENT.REV_CNTR_NCVRD_CHRG_AMT,
              String.format("%.2f", lineItem.copayPaidByPatient
              .add(lineItem.deductiblePaidByPatient).add(lineItem.patientOutOfPocket)));
          if (lineItem.patientOutOfPocket.compareTo(Claim.ZERO_CENTS) == 0
                  && lineItem.deductiblePaidByPatient.compareTo(Claim.ZERO_CENTS) == 0) {
            // Not subject to deductible or coinsurance
            fieldValues.put(INPATIENT.REV_CNTR_DDCTBL_COINSRNC_CD, "3");
          } else if (lineItem.patientOutOfPocket.compareTo(Claim.ZERO_CENTS) > 0
                  && lineItem.deductiblePaidByPatient.compareTo(Claim.ZERO_CENTS) > 0) {
            // Subject to deductible and coinsurance
            fieldValues.put(INPATIENT.REV_CNTR_DDCTBL_COINSRNC_CD, "0");
          } else if (lineItem.patientOutOfPocket.compareTo(Claim.ZERO_CENTS) == 0) {
            // Not subject to deductible
            fieldValues.put(INPATIENT.REV_CNTR_DDCTBL_COINSRNC_CD, "1");
          } else {
            // Not subject to coinsurance
            fieldValues.put(INPATIENT.REV_CNTR_DDCTBL_COINSRNC_CD, "2");
          }
          rifWriters.writeValues(INPATIENT.class, fieldValues);
        }

        if (claimLine == 1) {
          // If claimLine still equals 1, then no line items were successfully added.
          // Add a single top-level entry.
          fieldValues.put(INPATIENT.CLM_LINE_NUM, Integer.toString(claimLine));
          // HCPCS 99221: "Inpatient hospital visits: Initial and subsequent"
          fieldValues.put(INPATIENT.HCPCS_CD, "99221");
          rifWriters.writeValues(INPATIENT.class, fieldValues);
        }
      }
      claimCount++;
    }
    return claimCount;
  }

  /**
   * Export carrier claims details for a single person.
   * @param person the person to export
   * @param startTime earliest claim date to export
   * @param stopTime end time of simulation
   * @return number of claims exported
   * @throws IOException if something goes wrong
   */
  private long exportCarrier(Person person, long startTime, long stopTime) throws IOException {
    HashMap<CARRIER, String> fieldValues = new HashMap<>();

    long claimCount = 0;
    double latestHemoglobin = 0;

    for (HealthRecord.Encounter encounter : person.record.encounters) {
      if (encounter.stop < startTime || encounter.stop < claimCutoff) {
        continue;
      }
      if (!getClaimTypes(encounter).contains(ClaimType.CARRIER)) {
        continue;
      }

      long claimId = BB2RIFExporter.claimId.getAndDecrement();
      long claimGroupId = BB2RIFExporter.claimGroupId.getAndDecrement();
      long carrClmId = BB2RIFExporter.carrClmCntlNum.getAndDecrement();

      for (HealthRecord.Observation observation : encounter.observations) {
        if (observation.containsCode("718-7", "http://loinc.org")) {
          latestHemoglobin = (double) observation.value;
        }
      }

      staticFieldConfig.setValues(fieldValues, CARRIER.class, person);
      fieldValues.put(CARRIER.BENE_ID, (String) person.attributes.get(BB2_BENE_ID));

      // The REQUIRED fields
      fieldValues.put(CARRIER.CLM_ID, "" + claimId);
      fieldValues.put(CARRIER.CLM_GRP_ID, "" + claimGroupId);
      fieldValues.put(CARRIER.CARR_CLM_CNTL_NUM, "" + carrClmId);
      fieldValues.put(CARRIER.CLM_FROM_DT, bb2DateFromTimestamp(encounter.start));
      fieldValues.put(CARRIER.LINE_1ST_EXPNS_DT, bb2DateFromTimestamp(encounter.start));
      fieldValues.put(CARRIER.CLM_THRU_DT, bb2DateFromTimestamp(encounter.stop));
      fieldValues.put(CARRIER.LINE_LAST_EXPNS_DT, bb2DateFromTimestamp(encounter.stop));
      fieldValues.put(CARRIER.NCH_WKLY_PROC_DT,
              bb2DateFromTimestamp(ExportHelper.nextFriday(encounter.stop)));
      fieldValues.put(CARRIER.CARR_NUM,
              getCarrier(encounter.provider.state, CARRIER.CARR_NUM));
      fieldValues.put(CARRIER.CLM_PMT_AMT,
              String.format("%.2f", encounter.claim.getCoveredCost()));
      if (encounter.claim.planRecord.getPlan() == PayerManager.getGovernmentPayer(PayerManager.MEDICARE)
          .getGovernmentPayerPlan()) {
        fieldValues.put(CARRIER.CARR_CLM_PRMRY_PYR_PD_AMT, "0");
      } else {
        fieldValues.put(CARRIER.CARR_CLM_PRMRY_PYR_PD_AMT,
                String.format("%.2f", encounter.claim.getCoveredCost()));
      }
      // NCH_CLM_BENE_PMT_AMT, is always zero (set in field value spreadsheet)
      fieldValues.put(CARRIER.NCH_CLM_PRVDR_PMT_AMT,
              String.format("%.2f", encounter.claim.getCoveredCost()));
      fieldValues.put(CARRIER.NCH_CARR_CLM_SBMTD_CHRG_AMT,
              String.format("%.2f", encounter.claim.getTotalClaimCost()));
      fieldValues.put(CARRIER.NCH_CARR_CLM_ALOWD_AMT,
              String.format("%.2f", encounter.claim.getCoveredCost()));
      fieldValues.put(CARRIER.CARR_CLM_CASH_DDCTBL_APLD_AMT,
              String.format("%.2f", encounter.claim.getDeductiblePaid()));
      fieldValues.put(CARRIER.CARR_CLM_RFRNG_PIN_NUM, encounter.provider.id);
      fieldValues.put(CARRIER.CARR_PRFRNG_PIN_NUM, encounter.provider.id);
      fieldValues.put(CARRIER.ORG_NPI_NUM, encounter.provider.npi);
      fieldValues.put(CARRIER.PRF_PHYSN_NPI, encounter.clinician.npi);
      fieldValues.put(CARRIER.RFR_PHYSN_NPI, encounter.clinician.npi);
      fieldValues.put(CARRIER.PRVDR_SPCLTY,
          ClinicianSpecialty.getCMSProviderSpecialtyCode(
              (String) encounter.clinician.attributes.get(Clinician.SPECIALTY)));
      fieldValues.put(CARRIER.TAX_NUM,
              bb2TaxId((String)encounter.clinician.attributes.get(Person.IDENTIFIER_SSN)));
      fieldValues.put(CARRIER.LINE_SRVC_CNT, "" + encounter.claim.items.size());
      fieldValues.put(CARRIER.CARR_LINE_PRCNG_LCLTY_CD,
              getCarrier(encounter.provider.state, CARRIER.CARR_LINE_PRCNG_LCLTY_CD));
      // length of encounter in minutes
      fieldValues.put(CARRIER.CARR_LINE_MTUS_CNT,
              "" + ((encounter.stop - encounter.start) / (1000 * 60)));

      fieldValues.put(CARRIER.LINE_HCT_HGB_RSLT_NUM,
              "" + latestHemoglobin);
      fieldValues.put(CARRIER.LINE_PLACE_OF_SRVC_CD, getPlaceOfService(encounter));

      // OPTIONAL
      String icdReasonCode = null;
      if (encounter.reason != null) {
        // If the encounter has a recorded reason, enter the mapped
        // values into the principle diagnoses code.
        if (conditionCodeMapper.canMap(encounter.reason.code)) {
          icdReasonCode = conditionCodeMapper.map(encounter.reason.code, person, true);
          fieldValues.put(CARRIER.PRNCPAL_DGNS_CD, icdReasonCode);
          fieldValues.put(CARRIER.LINE_ICD_DGNS_CD, icdReasonCode);
        }
      }

      // Use the active condition diagnoses to enter mapped values
      // into the diagnoses codes.
      List<String> mappedDiagnosisCodes = getDiagnosesCodes(person, encounter.stop);
      if (mappedDiagnosisCodes.isEmpty() && icdReasonCode == null) {
        continue; // skip this encounter
      }
      int smallest = Math.min(mappedDiagnosisCodes.size(),
              BB2RIFStructure.carrierDxFields.length);
      for (int i = 0; i < smallest; i++) {
        CARRIER[] dxField = BB2RIFStructure.carrierDxFields[i];
        fieldValues.put(dxField[0], mappedDiagnosisCodes.get(i));
        fieldValues.put(dxField[1], "0"); // 0=ICD10
      }
      if (!fieldValues.containsKey(CARRIER.PRNCPAL_DGNS_CD)) {
        fieldValues.put(CARRIER.PRNCPAL_DGNS_CD, mappedDiagnosisCodes.get(0));
      }

      synchronized (rifWriters.getOrCreateWriter(CARRIER.class)) {
        int lineNum = 1;
        CLIA cliaLab = cliaLabNumbers[person.randInt(cliaLabNumbers.length)];
        List<ClaimEntry> allItems = new ArrayList<>();
        allItems.add(encounter.claim.mainEntry);
        allItems.addAll(encounter.claim.items);
        for (ClaimEntry lineItem : allItems) {
          String hcpcsCode = "";
          String ndcCode = "";
          if (lineItem.entry instanceof HealthRecord.Procedure) {
            for (HealthRecord.Code code : lineItem.entry.codes) {
              if (hcpcsCodeMapper.canMap(code.code)) {
                hcpcsCode = hcpcsCodeMapper.map(code.code, person, true);
                break; // take the first mappable code for each procedure
              }
            }
          } else if (lineItem.entry instanceof HealthRecord.Medication) {
            HealthRecord.Medication med = (HealthRecord.Medication) lineItem.entry;
            if (med.administration) {
              hcpcsCode = "T1502";  // Administration of medication
              ndcCode = medicationCodeMapper.map(med.codes.get(0).code, person);
            }
          }
          if (icdReasonCode == null) {
            // If there is an icdReasonCode, then then LINE_ICD_DGNS_CD is already set.
            // If not, we might choose a value for each line item.
            double probability = person.rand();
            if (probability <= 0.06) {
              // Random code
              int index = person.randInt(mappedDiagnosisCodes.size());
              String code = mappedDiagnosisCodes.get(index);
              fieldValues.put(CARRIER.LINE_ICD_DGNS_CD, code);
            } else if (probability <= 0.48) {
              // The principal diagnosis code
              fieldValues.put(CARRIER.LINE_ICD_DGNS_CD, fieldValues.get(CARRIER.PRNCPAL_DGNS_CD));
            } else {
              // No line item diagnosis code
              fieldValues.remove(CARRIER.LINE_ICD_DGNS_CD);
            }
          }
          // TBD: decide whether line item skip logic is needed here and in other files
          // TBD: affects ~80% of carrier claim lines, so left out for now
          // if (hcpcsCode == null) {
          //   continue; // skip this line item
          // }
          fieldValues.put(CARRIER.HCPCS_CD, hcpcsCode);
          if (betosCodeMapper.canMap(hcpcsCode)) {
            fieldValues.put(CARRIER.BETOS_CD, betosCodeMapper.map(hcpcsCode, person));
          } else {
            fieldValues.put(CARRIER.BETOS_CD, "");
          }
          fieldValues.put(CARRIER.LINE_NDC_CD, ndcCode);
          fieldValues.put(CARRIER.LINE_BENE_PTB_DDCTBL_AMT,
                  String.format("%.2f", lineItem.deductiblePaidByPatient));
          fieldValues.put(CARRIER.LINE_COINSRNC_AMT,
                  String.format("%.2f", lineItem.coinsurancePaidByPayer));

          // Like NCH_CLM_BENE_PMT_AMT, LINE_BENE_PMT_AMT is always zero
          // (set in field value spreadsheet)
          BigDecimal providerAmount = lineItem.coinsurancePaidByPayer.add(lineItem.paidByPayer);
          fieldValues.put(CARRIER.LINE_PRVDR_PMT_AMT,
              String.format("%.2f", providerAmount));
          fieldValues.put(CARRIER.LINE_NCH_PMT_AMT,
              String.format("%.2f", providerAmount));
          fieldValues.put(CARRIER.LINE_SBMTD_CHRG_AMT,
              String.format("%.2f", lineItem.cost));
          fieldValues.put(CARRIER.LINE_ALOWD_CHRG_AMT,
              String.format("%.2f", lineItem.cost.subtract(lineItem.adjustment)));

          // If this item is a lab report, add the number of the clinical lab...
          if  (lineItem.entry instanceof HealthRecord.Report) {
            fieldValues.put(CARRIER.CARR_LINE_CLIA_LAB_NUM, cliaLab.toString());
          }

          // set the line number and write out field values
          fieldValues.put(CARRIER.LINE_NUM, Integer.toString(lineNum++));
          rifWriters.writeValues(CARRIER.class, fieldValues);
        }

        if (lineNum == 1) {
          // If lineNum still equals 1, then no line items were successfully added.
          // Add a single top-level entry.
          fieldValues.put(CARRIER.LINE_NUM, Integer.toString(lineNum));
          fieldValues.put(CARRIER.LINE_BENE_PTB_DDCTBL_AMT,
                  String.format("%.2f", encounter.claim.getDeductiblePaid()));
          fieldValues.put(CARRIER.LINE_COINSRNC_AMT,
                  String.format("%.2f", encounter.claim.getCoinsurancePaid()));
          fieldValues.put(CARRIER.LINE_SBMTD_CHRG_AMT,
                  String.format("%.2f", encounter.claim.getTotalClaimCost()));
          fieldValues.put(CARRIER.LINE_ALOWD_CHRG_AMT,
                  String.format("%.2f", encounter.claim.getCoveredCost()));
          // Like NCH_CLM_BENE_PMT_AMT, LINE_BENE_PMT_AMT is always zero
          // (set in field value spreadsheet)
          fieldValues.put(CARRIER.LINE_PRVDR_PMT_AMT,
                  String.format("%.2f", encounter.claim.getCoveredCost()));
          fieldValues.put(CARRIER.LINE_NCH_PMT_AMT,
                  String.format("%.2f", encounter.claim.getCoveredCost()));
          // 99241: "Office consultation for a new or established patient"
          fieldValues.put(CARRIER.HCPCS_CD, "99241");
          rifWriters.writeValues(CARRIER.class, fieldValues);
        }
      }
      claimCount++;
    }
    return claimCount;
  }

  private static String bb2TaxId(String ssn) {
    if (ssn != null) {
      return ssn.replaceAll("-", "");
    } else {
      return "";
    }
  }

  private String getCarrier(String state, CARRIER column) {
    for (LinkedHashMap<String, String> row : carrierLookup) {
      if (row.get("STATE").equals(state) || row.get("STATE_CODE").equals(state)) {
        return row.get(column.toString());
      }
    }
    return "0";
  }

  /**
   * Get the Line Place of Service Code. This is a required field for
   * Carrier and DME claims.
   * @param encounter The encounter.
   * @return non-null place of service code.
   */
  private String getPlaceOfService(HealthRecord.Encounter encounter) {
    String placeOfServiceCode = "11"; // Default to "11" = Office
    if (encounter.type.equalsIgnoreCase(EncounterType.VIRTUAL.toString())) {
      placeOfServiceCode = "02"; // telehealth
    } else if (encounter.provider.type == ProviderType.IHS) {
      if (encounter.provider.hasService(EncounterType.WELLNESS)) {
        placeOfServiceCode = "05"; // no hospitalization
      } else {
        placeOfServiceCode = "06"; // hospitalization
      }
    } else if (encounter.provider.type == ProviderType.VETERAN) {
      placeOfServiceCode = "26"; // military
    } else if (encounter.provider.hasService(EncounterType.SNF)) {
      placeOfServiceCode = "31"; // skilled nursing facility
    } else if (encounter.provider.hasService(EncounterType.HOSPICE)) {
      placeOfServiceCode = "34"; // hospice
    } else if (encounter.provider.hasService(EncounterType.HOME)) {
      placeOfServiceCode = "12"; // home
    } else if (encounter.provider.hasService(EncounterType.URGENTCARE)) {
      placeOfServiceCode = "20"; // urgent care
    } else if (encounter.type.equalsIgnoreCase(EncounterType.EMERGENCY.toString())) {
      placeOfServiceCode = "23"; // emergency room
    } else if (encounter.type.equalsIgnoreCase(EncounterType.INPATIENT.toString())) {
      placeOfServiceCode = "21"; // inpatient
    } else if (encounter.type.equalsIgnoreCase(EncounterType.OUTPATIENT.toString())) {
      placeOfServiceCode = "22"; // outpatient
    } else if (encounter.type.equalsIgnoreCase(EncounterType.AMBULATORY.toString())) {
      placeOfServiceCode = "22";
    } else if (encounter.type.equalsIgnoreCase(EncounterType.WELLNESS.toString())) {
      placeOfServiceCode = "11"; // office
    }
    return placeOfServiceCode;
  }

  /**
   * Utility class to manage a beneficiary's part D contract history.
   * Utility class to manage a beneficiary's part C contract history.
   */
  static class PartCContractHistory extends ContractHistory<PartCContractID> {
    private static final PartCContractID[] partCContractIDs = initContractIDs();

    /**
     * Create a new random Part C contract history.
     * @param person source of randomness
     * @param stopTime when the history should end (as ms since epoch)
     * @param yearsOfHistory how many years should be covered
     */
    public PartCContractHistory(Person person, long stopTime, int yearsOfHistory) {
      super(person, stopTime, yearsOfHistory, 20, 1);
    }

    /**
     * Get a random contract ID or null.
     * @param rand source of randomness
     * @return a contract ID (58% or the time) or null (42% of the time)
     */
    @Override
    protected PartCContractID getRandomContractID(RandomNumberGenerator rand) {
      if (rand.randInt(100) < 42) {
        // 42% chance of not enrolling in Part C
        // see https://www.kff.org/medicare/issue-brief/medicare-advantage-in-2021-enrollment-update-and-key-trends/
        return null;
      }
      return partCContractIDs[rand.randInt(partCContractIDs.length)];
    }

    /**
     * Initialize an array containing all of the configured contract IDs.
     * @return
     */
    private static PartCContractID[] initContractIDs() {
      int numContracts = Config.getAsInteger("exporter.bfd.partc_contract_count", 10);
      PartCContractID[] contractIDs = new PartCContractID[numContracts];
      PartCContractID contractID = PartCContractID.parse(
              Config.get("exporter.bfd.partc_contract_start", "Y0001"));
      for (int i = 0; i < numContracts; i++) {
        contractIDs[i] = contractID;
        contractID = contractID.next();
      }
      return contractIDs;
    }
  }

  /**
   * Utility class to manage a beneficiary's part D contract history.
   */
  static class PartDContractHistory extends ContractHistory<PartDContractID> {
    private static final PartDContractID[] partDContractIDs = initContractIDs();
    private boolean employeePDP;

    /**
     * Create a new random Part D contract history.
     * @param person source of randomness
     * @param stopTime when the history should end (as ms since epoch)
     * @param yearsOfHistory how many years should be covered
     */
    public PartDContractHistory(Person person, long stopTime, int yearsOfHistory) {
      super(person, stopTime, yearsOfHistory, 20, 1);

      // 1% chance of being enrolled in employer PDP if person's income is above threshold
      // TBD determine real % of employer PDP enrollment
      employeePDP = getPartDCostSharingCode(person).equals("09") && person.randInt(100) == 1;
    }

    /**
     * Check if person has employer sponsored PDP.
     * @return true if has employer PDP, false otherwise.
     */
    public boolean hasEmployeePDP() {
      return employeePDP;
    }

    /**
     * Get the RDS indicator based on whether person is enrolled in Part D and has employee
     * coverage.
     * @param contractID Part D contract ID or null if not enrolled
     * @return the RDS indicator code or null if contract id is null
     */
    public String getEmployeePDPIndicator(PartDContractID contractID) {
      if (contractID == null) {
        return null;
      } else if (hasEmployeePDP()) {
        return "Y";
      } else {
        return "N";
      }
    }

    /**
     * Get a random contract ID or null.
     * @param rand source of randomness
     * @return a contract ID (70% or the time) or null (30% of the time)
     */
    @Override
    protected PartDContractID getRandomContractID(RandomNumberGenerator rand) {
      if (rand.randInt(100) < 30) {
        // 30% chance of not enrolling in Part D
        // see https://www.kff.org/medicare/issue-brief/10-things-to-know-about-medicare-part-d-coverage-and-costs-in-2019/
        return null;
      }
      return partDContractIDs[rand.randInt(partDContractIDs.length)];
    }

    /**
     * Initialize an array containing all of the configured contract IDs.
     * @return the contract IDs
     */
    private static PartDContractID[] initContractIDs() {
      int numContracts = Config.getAsInteger("exporter.bfd.partd_contract_count", 10);
      PartDContractID[] contractIDs = new PartDContractID[numContracts];
      PartDContractID contractID = PartDContractID.parse(
              Config.get("exporter.bfd.partd_contract_start", "Z0001"));
      for (int i = 0; i < numContracts; i++) {
        contractIDs[i] = contractID;
        contractID = contractID.next();
      }
      return contractIDs;
    }
  }

  /**
   * Utility class to manage a beneficiary's contract history.
   */
  abstract static class ContractHistory<T extends FixedLengthIdentifier> {
    private List<ContractPeriod> contractPeriods;
    private static final PlanBenefitPackageID[] planBenefitPackageIDs = initPlanBenefitPackageIDs();

    /**
     * Create a new random contract history.
     * @param person source of randomness
     * @param stopTime when the history should end (as ms since epoch)
     * @param yearsOfHistory how many years should be covered
     * @param percentChangeOpenEnrollment percent chance contract will change at open enrollment
     * @param percentChangeMidYear percent chance contract will change mid year
     */
    public ContractHistory(Person person, long stopTime, int yearsOfHistory,
            int percentChangeOpenEnrollment, int percentChangeMidYear) {
      int endYear = Utilities.getYear(stopTime);
      int endMonth = 12;

      contractPeriods = new ArrayList<>();
      ContractPeriod currentContractPeriod =
              new ContractPeriod(endYear - yearsOfHistory, person);
      for (int year = endYear - yearsOfHistory; year <= endYear; year++) {
        if (year == endYear) {
          endMonth = Utilities.getMonth(stopTime);
        }
        for (int month = 1; month <= endMonth; month++) {
          if ((month == 1 && person.randInt(100) < percentChangeOpenEnrollment)
                  || person.randInt(100) < percentChangeMidYear) {
            ContractPeriod newContractPeriod = new ContractPeriod(year, month, person);
            T currentContractID = currentContractPeriod.getContractID();
            T newContractID = newContractPeriod.getContractID();
            if ((currentContractID != null && !currentContractID.equals(newContractID))
                    || currentContractID != newContractID) {
              currentContractPeriod.setEndBefore(newContractPeriod);
              contractPeriods.add(currentContractPeriod);
              currentContractPeriod = newContractPeriod;
            }
          }
        }
      }
      currentContractPeriod.setEnd(stopTime);
      contractPeriods.add(currentContractPeriod);
    }

    /**
     * Get the contract ID for the specified point in time.
     * @param timeStamp the point in time
     * @return the contract ID or null if not enrolled at the specified point in time
     */
    public T getContractID(long timeStamp) {
      for (ContractPeriod contractPeriod: contractPeriods) {
        if (contractPeriod.covers(timeStamp)) {
          return contractPeriod.getContractID();
        }
      }
      return null;
    }

    /**
     * Get a list of contract periods that were active during the specified year.
     * @param year the year
     * @return the list
     */
    public List<ContractPeriod> getContractPeriods(int year) {
      List<ContractPeriod> periods = new ArrayList<>();
      for (ContractPeriod period: contractPeriods) {
        if (period.coversYear(year)) {
          periods.add(period);
        }
      }
      return Collections.unmodifiableList(periods);
    }

    /**
     * Get a count of months that were covered by Part D in the specified year.
     * @param year the year
     * @return the count
     */
    public int getCoveredMonthsCount(int year) {
      int count = 0;
      for (ContractPeriod period: getContractPeriods(year)) {
        if (period.getContractID() != null) {
          count += period.getCoveredMonths(year).size();
        }
      }
      return count;
    }

    /**
     * Get a random contract ID or null if bene is not enrolled. Implementations of this method
     * should use rand to model the likelihood of a bene being enrolled.
     * @param rand source of randomness
     * @return a contract ID or null
     */
    protected abstract T getRandomContractID(RandomNumberGenerator rand);

    /**
     * Get a random plan benefit package ID or null if the supplied contract ID is null.
     * @param rand a source of randomness
     * @param contractID the contract ID
     * @return a random plan benefit package ID
     */
    protected PlanBenefitPackageID getRandomPlanBenefitPackageID(RandomNumberGenerator rand,
            T contractID) {
      if (contractID == null) {
        return null; // no benefit package if not on contract
      } else {
        return planBenefitPackageIDs[rand.randInt(planBenefitPackageIDs.length)];
      }
    }

    /**
     * Initialize an array containing all of the configured plan benefit package IDs.
     * @return the package IDs
     */
    private static PlanBenefitPackageID[] initPlanBenefitPackageIDs() {
      int numPackages = Config.getAsInteger("exporter.bfd.plan_benefit_package_count", 5);
      PlanBenefitPackageID[] packageIDs = new PlanBenefitPackageID[numPackages];
      PlanBenefitPackageID packageID = PlanBenefitPackageID.parse(
              Config.get("exporter.bfd.plan_benefit_package_start", "800"));
      for (int i = 0; i < numPackages; i++) {
        packageIDs[i] = packageID;
        packageID = packageID.next();
      }
      return packageIDs;
    }

    /**
     * Utility class that represents a period of time and an associated contract id.
     */
    public class ContractPeriod {
      private LocalDate startDate;
      private LocalDate endDate;
      private T contractID;
      private PlanBenefitPackageID planBenefitPackageID;

      /**
       * Create a new contract period. Contract periods have a one month granularity so the
       * supplied start and end are adjusted to the first day of the start month and last day of
       * the end month.
       * @param start the start of the contract period
       * @param end the end of the contract period
       * @param contractID the contract id
       * @param planBenefitPackageID the plan benefit package id
       */
      public ContractPeriod(LocalDate start, LocalDate end, T contractID,
              PlanBenefitPackageID planBenefitPackageID) {
        if (start != null) {
          this.startDate = LocalDate.of(start.getYear(), start.getMonthValue(), 1);
        }
        if (end != null) {
          this.endDate = LocalDate.of(end.getYear(), end.getMonthValue(), 1)
                  .plusMonths(1).minusDays(1);
        }
        this.contractID = contractID;
        this.planBenefitPackageID = planBenefitPackageID;
      }

      /**
       * Create a new contract period. Contract periods have a one month granularity so the
       * supplied start and end are adjusted to the first day of the start month and last day of
       * the end month. A random plan benefit package ID is chosen
       * @param start the start of the contract period
       * @param end the end of the contract period
       * @param contractID the contract id
       * @param rand source of randomness
       */
      public ContractPeriod(LocalDate start, LocalDate end, T contractID,
              RandomNumberGenerator rand) {
        this(start, end, contractID, getRandomPlanBenefitPackageID(rand, contractID));
      }

      /**
       * Create a new contract period starting on the first days of the specified month. A contract
       * id is randomly assigned.
       * @param year the year
       * @param month the month
       * @param rand source of randomness
       */
      public ContractPeriod(int year, int month, RandomNumberGenerator rand) {
        this(LocalDate.of(year, month, 1), null, getRandomContractID(rand), rand);
      }

      /**
       * Create a new contract period starting on the first days of the specified year. A contract
       * id is randomly assigned.
       * @param year the year
       * @param rand source of randomness
       */
      public ContractPeriod(int year, RandomNumberGenerator rand) {
        this(year, 1, rand);
      }

      /**
       * Get the contract id.
       * @return the contract id or null if not enrolled during this period
       */
      public T getContractID() {
        return contractID;
      }

      public PlanBenefitPackageID getPlanBenefitPackageID() {
        return planBenefitPackageID;
      }

      /**
       * Get a list of years covered by this period.
       * @return list of years
       * @throws IllegalStateException if the period has a null start and end
       */
      public List<Integer> getCoveredYears() {
        if (startDate == null || endDate == null) {
          throw new IllegalStateException(
                  "Contract period is unbounded (either start or end is null)");
        }
        ArrayList<Integer> years = new ArrayList<>();
        for (int year = startDate.getYear(); year <= endDate.getYear(); year++) {
          years.add(year);
        }
        return years;
      }

      /**
       * Get the list of months that are covered by this contract period in the specified year.
       * @param year the year
       * @return the list
       */
      public List<Integer> getCoveredMonths(int year) {
        ArrayList<Integer> months = new ArrayList<>();
        if (year < startDate.getYear() || year > endDate.getYear()) {
          return months;
        }
        int startMonth = 1;
        int endMonth = 12;
        if (year == startDate.getYear()) {
          startMonth = startDate.getMonthValue();
        }
        if (year == endDate.getYear()) {
          endMonth = endDate.getMonthValue();
        }
        for (int i = startMonth; i <= endMonth; i++) {
          months.add(i);
        }
        return months;
      }

      /**
       * Set the end of this period to occur the month before the start of the specified period.
       * @param newContractPeriod the period to end one before
       * @throws IllegalStateException if the supplied period has a null start
       */
      public void setEndBefore(ContractPeriod newContractPeriod) {
        if (newContractPeriod.startDate == null) {
          throw new IllegalStateException(
                  "Contract period has an unbounded start (start is null)");
        }
        this.endDate = newContractPeriod.startDate.minusDays(1);
      }

      /**
       * Set the end of this period to the supplied point in time (in ms since the epoch).
       * @param stopTime the point in time
       */
      public void setEnd(long stopTime) {
        endDate = Instant.ofEpochMilli(stopTime).atZone(ZoneId.systemDefault()).toLocalDate();
      }

      /**
       * Check whether this period includes the specified point in time. Unbounded periods are
       * assumed to cover all times before, after or both.
       * @param timeStamp point in time
       * @return true of the period covers the point in time, false otherwise
       */
      public boolean covers(long timeStamp) {
        LocalDate date = Instant.ofEpochMilli(timeStamp)
                .atZone(ZoneId.systemDefault()).toLocalDate();
        return (startDate == null || startDate.isBefore(date) || startDate.isEqual(date))
                && (endDate == null || endDate.isAfter(date) || endDate.isEqual(date));
      }

      /**
       * Check if this period has any overlap with the specified year.
       * @param year the year
       * @return true if the period overlap with any point in the year, false otherwise.
       */
      public boolean coversYear(int year) {
        return (startDate == null || startDate.getYear() <= year)
                && (endDate == null || endDate.getYear() >= year);
      }
    }
  }

  /**
   * Export prescription claims details for a single person.
   * @param person the person to export
   * @param startTime earliest claim date to export
   * @param stopTime end time of simulation
   * @return count of claims exported
   * @throws IOException if something goes wrong
   */
  private long exportPrescription(Person person, long startTime, long stopTime)
        throws IOException {
    long claimCount = 0;
    PartDContractHistory partDContracts =
            (PartDContractHistory) person.attributes.get(BB2_PARTD_CONTRACTS);
    // Build a chronologically ordered list of prescription fills (including refills where
    // specified).
    List<PrescriptionFill> prescriptionFills = new LinkedList<>();
    for (HealthRecord.Encounter encounter : person.record.encounters) {
      if (encounter.stop < startTime || encounter.stop < claimCutoff) {
        continue;
      }
      if (isVAorIHS(encounter)) {
        continue;
      }

      for (Medication medication : encounter.medications) {
        if (!medicationCodeMapper.canMap(medication.codes.get(0).code)) {
          continue; // skip codes that can't be mapped to NDC
        }
        long supplyDaysMax = 90; // TBD - 30, 60, 90 day refil schedules?
        long supplyInterval = supplyDaysMax * 24 * 60 * 60 * 1000;
        long finishTime = medication.stop == 0L ? stopTime : Long.min(medication.stop, stopTime);
        String medicationCode = medicationCodeMapper.map(medication.codes.get(0).code, person);
        long time = medication.start;
        int fillNo = 1;
        while (time < finishTime) {
          PartDContractID partDContractID = partDContracts.getContractID(time);
          PrescriptionFill fill = new PrescriptionFill(time, encounter, medication,
                    medicationCode, fillNo, partDContractID, supplyInterval, finishTime);
          if (partDContractID != null) {
            prescriptionFills.add(fill);
          }
          if (!fill.refillsRemaining()) {
            break;
          }
          time += Long.min((long)fill.days * 24 * 60 * 60 * 1000, supplyInterval);
          fillNo++;
        }
      }
    }
    Collections.sort(prescriptionFills);

    // Export each prescription fill to RIF format
    HashMap<PDE, String> fieldValues = new HashMap<>();
    BigDecimal costs = Claim.ZERO_CENTS;
    int costYear = 0;
    String catastrophicCode = "";
    for (PrescriptionFill fill: prescriptionFills) {

      long pdeId = BB2RIFExporter.pdeId.getAndDecrement();
      long claimGroupId = BB2RIFExporter.claimGroupId.getAndDecrement();

      fieldValues.clear();
      staticFieldConfig.setValues(fieldValues, PDE.class, person);

      // The REQUIRED fields
      fieldValues.put(PDE.PDE_ID, "" + pdeId);
      fieldValues.put(PDE.CLM_GRP_ID, "" + claimGroupId);
      fieldValues.put(PDE.BENE_ID, (String) person.attributes.get(BB2_BENE_ID));
      fieldValues.put(PDE.SRVC_DT, bb2DateFromTimestamp(fill.time));
      fieldValues.put(PDE.SRVC_PRVDR_ID, fill.encounter.provider.id);
      fieldValues.put(PDE.PRSCRBR_ID,
          "" + (9_999_999_999L - fill.encounter.clinician.identifier));
      fieldValues.put(PDE.RX_SRVC_RFRNC_NUM, "" + pdeId);
      fieldValues.put(PDE.PROD_SRVC_ID, fill.medicationCode);
      // The following field was replaced by the PartD contract ID, leaving this here for now
      // until this is validated
      // H=hmo, R=ppo, S=stand-alone, E=employer direct, X=limited income
      // fieldValues.put(PrescriptionFields.PLAN_CNTRCT_REC_ID,
      //     ("R" + Math.abs(
      //         UUID.fromString(medication.claim.payer.uuid)
      //         .getMostSignificantBits())).substring(0, 5));
      fieldValues.put(PDE.PLAN_CNTRCT_REC_ID, fill.partDContractID.toString());
      fieldValues.put(PDE.DAW_PROD_SLCTN_CD, "" + (int) person.rand(0, 9));
      fieldValues.put(PDE.QTY_DSPNSD_NUM, "" + fill.quantity);
      fieldValues.put(PDE.DAYS_SUPLY_NUM, "" + fill.days);
      fieldValues.put(PDE.FILL_NUM, "" + fill.fillNo);
      int year = Utilities.getYear(fill.time);
      if (year != costYear) {
        costYear = year;
        costs = Claim.ZERO_CENTS;
        catastrophicCode = ""; // Blank = Attachment point not met
      }
      BigDecimal threshold = getDrugOutOfPocketThreshold(year);
      costs = costs.add(fill.medication.claim.getPatientCost());
      if (costs.compareTo(threshold) < 0) {
        fieldValues.put(PDE.GDC_BLW_OOPT_AMT, String.format("%.2f", costs));
        fieldValues.put(PDE.GDC_ABV_OOPT_AMT, "0");
        fieldValues.put(PDE.CTSTRPHC_CVRG_CD, catastrophicCode);
      } else {
        if (catastrophicCode.equals("")) {
          catastrophicCode = "A"; // A = Attachment point met on this event
        } else if (catastrophicCode.equals("A")) {
          catastrophicCode  = "C"; // C = Above attachment point
        }
        fieldValues.put(PDE.GDC_BLW_OOPT_AMT, String.format("%.2f", threshold));
        fieldValues.put(PDE.GDC_ABV_OOPT_AMT,
                String.format("%.2f", costs.subtract(threshold)));
        fieldValues.put(PDE.CTSTRPHC_CVRG_CD, catastrophicCode);
      }
      fieldValues.put(PDE.TOT_RX_CST_AMT,
          String.format("%.2f", fill.medication.claim.getTotalClaimCost()));
      // Under normal circumstances, the following fields summed together,
      // should equal TOT_RX_CST_AMT:
      // - PTNT_PAY_AMT       : what the patient paid
      // - OTHR_TROOP_AMT     : what 3rd party paid out of pocket
      // - LICS_AMT           : low income subsidized payment
      // - PLRO_AMT           : what other 3rd party insurances paid
      // - CVRD_D_PLAN_PD_AMT : what Part D paid
      // - NCVRD_PLAN_PD_AMT  : part of total not covered by Part D whatsoever
      // OTHR_TROOP_AMT and LICS_AMT are always 0, set in field value spreadsheet
      fieldValues.put(PDE.PTNT_PAY_AMT,
          String.format("%.2f", fill.medication.claim.getPatientCost()));
      fieldValues.put(PDE.PLRO_AMT,
          String.format("%.2f", fill.medication.claim.totals.paidBySecondaryPayer));
      fieldValues.put(PDE.CVRD_D_PLAN_PD_AMT,
          String.format("%.2f", fill.medication.claim.getCoveredCost()));
      fieldValues.put(PDE.NCVRD_PLAN_PD_AMT,
          String.format("%.2f", fill.medication.claim.totals.adjustment));

      fieldValues.put(PDE.PHRMCY_SRVC_TYPE_CD, "0" + (int) person.rand(1, 8));
      fieldValues.put(PDE.PD_DT, bb2DateFromTimestamp(fill.time));
      // 00=not specified, 01=home, 02=SNF, 03=long-term, 11=hospice, 14=homeless
      if (person.attributes.containsKey("homeless")
          && ((Boolean) person.attributes.get("homeless") == true)) {
        fieldValues.put(PDE.PTNT_RSDNC_CD, "14");
      } else {
        fieldValues.put(PDE.PTNT_RSDNC_CD, "01");
      }

      rifWriters.writeValues(PDE.class, fieldValues);
      claimCount++;
    }
    return claimCount;
  }

  protected BigDecimal getDrugOutOfPocketThreshold(int year) {
    double threshold = pdeOutOfPocketThresholds.getOrDefault(year, 4550.0);
    return BigDecimal.valueOf(threshold);
  }

  private static class PrescriptionFill implements Comparable<PrescriptionFill> {
    long time;
    HealthRecord.Encounter encounter;
    Medication medication;
    PartDContractID partDContractID;
    int quantity;
    int days;
    int fillNo;
    String medicationCode;
    int refills = 0;

    PrescriptionFill(long time, HealthRecord.Encounter encounter, Medication medication,
            String medicationCode, int fillNo, PartDContractID partDContractID,
            long supplyInterval, long end) {
      this.time = time;
      this.encounter = encounter;
      this.medication = medication;
      this.medicationCode = medicationCode;
      this.fillNo = fillNo;
      this.partDContractID = partDContractID;
      if (medication.prescriptionDetails != null && medication.prescriptionDetails.has("refills")) {
        refills = medication.prescriptionDetails.get("refills").getAsInt();
      }
      if (end > time + supplyInterval || fillNo > 1) {
        end = time + supplyInterval;
      }
      initDaysAndQuantity(end);
    }

    boolean refillsRemaining() {
      return refills - fillNo + 1 > 0;
    }

    private void initDaysAndQuantity(long stopTime) {
      this.days = getDays(stopTime);
      double amountPerDay = 1;

      if (medication.prescriptionDetails != null
          && medication.prescriptionDetails.has("dosage")) {
        JsonObject dosage = medication.prescriptionDetails.getAsJsonObject("dosage");
        long amount = dosage.get("amount").getAsLong();
        long frequency = dosage.get("frequency").getAsLong();
        long perPeriod = amount * frequency;
        long period = dosage.get("period").getAsLong();
        String units = dosage.get("unit").getAsString();
        long periodTime = Utilities.convertTime(units, period);
        long oneDay = Utilities.convertTime("days", 1);
        if (periodTime < oneDay) {
          amountPerDay = ((double) perPeriod * ((double) oneDay / (double) periodTime));
        } else if (periodTime > oneDay) {
          amountPerDay = ((double) perPeriod / ((double) periodTime / (double) oneDay));
        } else {
          amountPerDay = perPeriod;
        }
        //amountPerDay = (double) ((double) (perPeriod * periodTime) / (1000.0 * 60 * 60 * 24));
        if (amountPerDay == 0) {
          amountPerDay = 1;
        }
      }

      this.quantity = (int) (amountPerDay * days);
      if (this.quantity < 1) {
        this.quantity = 1;
      }
    }

    private int getDays(long stopTime) {
      long medDuration = stopTime - time;
      double calcDays = (double) (medDuration / (1000 * 60 * 60 * 24));

      if (medication.prescriptionDetails != null
          && medication.prescriptionDetails.has("duration")) {
        JsonObject duration = medication.prescriptionDetails.getAsJsonObject("duration");
        long medQuantity = duration.get("quantity").getAsLong();
        String unit = duration.get("unit").getAsString();
        long durationTime = Utilities.convertTime(unit, medQuantity);
        double durationTimeInDays = (double) (durationTime / (1000 * 60 * 60 * 24));
        if (durationTimeInDays < calcDays) {
          calcDays = durationTimeInDays;
        }
      }
      if (calcDays <= 0) {
        calcDays = 1;
      }
      return (int) calcDays;
    }

    @Override
    public int compareTo(PrescriptionFill o) {
      // This method is only intended to be used to order prescriptions by time.
      // Note that this is inconsistent with PrescriptionEvent.equals, see warnings at
      // https://docs.oracle.com/javase/8/docs/api/java/lang/Comparable.html
      return Long.compare(time, o.time);
    }
  }

  /**
   * Export DME details for a single person.
   * @param person the person to export
   * @param startTime earliest claim date to export
   * @param stopTime end time of simulation
   * @return count of claims exported
   * @throws IOException if something goes wrong
   */
  private long exportDME(Person person, long startTime, long stopTime)
        throws IOException {
    long claimCount = 0;
    HashMap<DME, String> fieldValues = new HashMap<>();

    for (HealthRecord.Encounter encounter : person.record.encounters) {
      if (encounter.stop < startTime || encounter.stop < claimCutoff) {
        continue;
      }
      if (isVAorIHS(encounter)) {
        continue;
      }

      long claimId = BB2RIFExporter.claimId.getAndDecrement();
      long claimGroupId = BB2RIFExporter.claimGroupId.getAndDecrement();
      long carrClmId = BB2RIFExporter.carrClmCntlNum.getAndDecrement();

      double latestHemoglobin = 0;
      for (HealthRecord.Observation observation : encounter.observations) {
        if (observation.containsCode("718-7", "http://loinc.org")) {
          latestHemoglobin = (double) observation.value;
        }
      }

      fieldValues.clear();
      staticFieldConfig.setValues(fieldValues, DME.class, person);

      // complex fields that could not easily be set using cms_field_values.tsv
      fieldValues.put(DME.CLM_ID, "" + claimId);
      fieldValues.put(DME.CLM_GRP_ID, "" + claimGroupId);
      fieldValues.put(DME.CARR_CLM_CNTL_NUM, "" + carrClmId);
      fieldValues.put(DME.BENE_ID, (String) person.attributes.get(BB2_BENE_ID));
      fieldValues.put(DME.LINE_HCT_HGB_RSLT_NUM, "" + latestHemoglobin);
      fieldValues.put(DME.CARR_NUM,
              getCarrier(encounter.provider.state, CARRIER.CARR_NUM));
      fieldValues.put(DME.NCH_WKLY_PROC_DT,
              bb2DateFromTimestamp(ExportHelper.nextFriday(encounter.stop)));
      fieldValues.put(DME.PRVDR_NUM, encounter.provider.id);
      fieldValues.put(DME.PRVDR_NPI, encounter.provider.npi);
      fieldValues.put(DME.RFR_PHYSN_NPI, encounter.clinician.npi);
      fieldValues.put(DME.PRVDR_SPCLTY,
          ClinicianSpecialty.getCMSProviderSpecialtyCode(
              (String) encounter.clinician.attributes.get(Clinician.SPECIALTY)));
      fieldValues.put(DME.PRVDR_STATE_CD,
              locationMapper.getStateCode(encounter.provider.state));
      fieldValues.put(DME.TAX_NUM,
              bb2TaxId((String)encounter.clinician.attributes.get(Person.IDENTIFIER_SSN)));
      fieldValues.put(DME.DMERC_LINE_PRCNG_STATE_CD,
              locationMapper.getStateCode((String)person.attributes.get(Person.STATE)));
      fieldValues.put(DME.LINE_1ST_EXPNS_DT, bb2DateFromTimestamp(encounter.start));
      fieldValues.put(DME.LINE_LAST_EXPNS_DT, bb2DateFromTimestamp(encounter.stop));
      fieldValues.put(DME.LINE_SRVC_CNT, "" + encounter.claim.items.size());
      fieldValues.put(DME.LINE_PLACE_OF_SRVC_CD, getPlaceOfService(encounter));

      // OPTIONAL
      if (encounter.reason != null) {
        // If the encounter has a recorded reason, enter the mapped
        // values into the principle diagnoses code.
        if (conditionCodeMapper.canMap(encounter.reason.code)) {
          String icdCode = conditionCodeMapper.map(encounter.reason.code, person, true);
          fieldValues.put(DME.PRNCPAL_DGNS_CD, icdCode);
          fieldValues.put(DME.LINE_ICD_DGNS_CD, icdCode);
        }
      }

      // Use the active condition diagnoses to enter mapped values
      // into the diagnoses codes.
      List<String> mappedDiagnosisCodes = getDiagnosesCodes(person, encounter.stop);
      if (mappedDiagnosisCodes.isEmpty()) {
        continue; // skip this encounter
      }
      int smallest = Math.min(mappedDiagnosisCodes.size(), BB2RIFStructure.dmeDxFields.length);
      for (int i = 0; i < smallest; i++) {
        DME[] dxField = BB2RIFStructure.dmeDxFields[i];
        fieldValues.put(dxField[0], mappedDiagnosisCodes.get(i));
        fieldValues.put(dxField[1], "0"); // 0=ICD10
      }
      if (!fieldValues.containsKey(DME.PRNCPAL_DGNS_CD)) {
        fieldValues.put(DME.PRNCPAL_DGNS_CD, mappedDiagnosisCodes.get(0));
        fieldValues.put(DME.LINE_ICD_DGNS_CD, mappedDiagnosisCodes.get(0));
      }

      // preprocess some subtotals...
      ClaimEntry subTotals = (encounter.claim).new ClaimEntry(null);
      for (ClaimEntry lineItem : encounter.claim.items) {
        if (lineItem.entry instanceof Device || lineItem.entry instanceof Supply) {
          subTotals.addCosts(lineItem);
        }
      }
      fieldValues.put(DME.CARR_CLM_CASH_DDCTBL_APLD_AMT,
          String.format("%.2f", subTotals.deductiblePaidByPatient));
      fieldValues.put(DME.NCH_CARR_CLM_SBMTD_CHRG_AMT,
          String.format("%.2f", subTotals.cost));
      BigDecimal paidAmount = subTotals.coinsurancePaidByPayer.add(subTotals.paidByPayer);
      fieldValues.put(DME.CARR_CLM_PRMRY_PYR_PD_AMT,
          String.format("%.2f", paidAmount));
      fieldValues.put(DME.NCH_CARR_CLM_ALOWD_AMT,
          String.format("%.2f", paidAmount));
      fieldValues.put(DME.NCH_CLM_PRVDR_PMT_AMT,
          String.format("%.2f", paidAmount));
      fieldValues.put(DME.CLM_PMT_AMT,
          String.format("%.2f", paidAmount));

      synchronized (rifWriters.getOrCreateWriter(DME.class)) {
        int lineNum = 1;
        boolean wroteAtLeastOneLine = false;
        // Now generate the line items...
        for (ClaimEntry lineItem : encounter.claim.items) {
          if (!(lineItem.entry instanceof Device || lineItem.entry instanceof Supply)) {
            continue;
          }
          if (lineItem.entry instanceof Supply) {
            Supply supply = (Supply) lineItem.entry;
            fieldValues.put(DME.DMERC_LINE_MTUS_CNT, "" + supply.quantity);
          } else {
            fieldValues.put(DME.DMERC_LINE_MTUS_CNT, "");
          }
          if (!dmeCodeMapper.canMap(lineItem.entry.codes.get(0).code)) {
            System.err.println(" *** Possibly Missing DME Code: "
                + lineItem.entry.codes.get(0).code
                + " " + lineItem.entry.codes.get(0).display);
            continue;
          }
          fieldValues.put(DME.CLM_FROM_DT, bb2DateFromTimestamp(lineItem.entry.start));
          fieldValues.put(DME.CLM_THRU_DT, bb2DateFromTimestamp(lineItem.entry.start));
          String hcpcsCode = dmeCodeMapper.map(lineItem.entry.codes.get(0).code, person);
          fieldValues.put(DME.HCPCS_CD, hcpcsCode);
          if (betosCodeMapper.canMap(hcpcsCode)) {
            fieldValues.put(DME.BETOS_CD, betosCodeMapper.map(hcpcsCode, person));
          } else {
            fieldValues.put(DME.BETOS_CD, "");
          }
          fieldValues.put(DME.LINE_CMS_TYPE_SRVC_CD,
                  dmeCodeMapper.map(lineItem.entry.codes.get(0).code,
                          DME.LINE_CMS_TYPE_SRVC_CD.toString().toLowerCase(),
                          person));
          fieldValues.put(DME.LINE_BENE_PTB_DDCTBL_AMT,
                  String.format("%.2f", lineItem.deductiblePaidByPatient));
          fieldValues.put(DME.LINE_COINSRNC_AMT,
                  String.format("%.2f", lineItem.getCoinsurancePaid()));
          // LINE_BENE_PMT_AMT and NCH_CLM_BENE_PMT_AMT are always 0, set in field value spreadsheet
          BigDecimal providerAmount = lineItem.coinsurancePaidByPayer.add(lineItem.paidByPayer);
          fieldValues.put(DME.LINE_PRVDR_PMT_AMT,
              String.format("%.2f", providerAmount));
          fieldValues.put(DME.LINE_NCH_PMT_AMT,
              String.format("%.2f", providerAmount));
          fieldValues.put(DME.LINE_SBMTD_CHRG_AMT,
              String.format("%.2f", lineItem.cost));
          BigDecimal allowedAmount = lineItem.cost.subtract(lineItem.adjustment);
          fieldValues.put(DME.LINE_ALOWD_CHRG_AMT,
              String.format("%.2f", allowedAmount));
          fieldValues.put(DME.LINE_PRMRY_ALOWD_CHRG_AMT,
              String.format("%.2f", allowedAmount));

          // set the line number and write out field values
          fieldValues.put(DME.LINE_NUM, Integer.toString(lineNum++));
          rifWriters.writeValues(DME.class, fieldValues);
          wroteAtLeastOneLine = true;
        }
        if (wroteAtLeastOneLine) {
          claimCount++;
        }
      }
    }
    return claimCount;
  }

  /**
   * Export Home Health Agency visits for a single person.
   * @param person the person to export
   * @param startTime earliest claim date to export
   * @param stopTime end time of simulation
   * @return count of claims exported
   * @throws IOException if something goes wrong
   */
  private long exportHome(Person person, long startTime, long stopTime) throws IOException {
    HashMap<HHA, String> fieldValues = new HashMap<>();
    long claimCount = 0;
    int homeVisits = 0;

    long maxGapForContinuousHHAService = Utilities.convertTime("days", 2);
    ConsolidatedServicePeriods servicePeriods = new ConsolidatedServicePeriods(
            maxGapForContinuousHHAService);
    for (HealthRecord.Encounter encounter : person.record.encounters) {
      if (encounter.stop < startTime || encounter.stop < claimCutoff) {
        continue;
      }
      if (!getClaimTypes(encounter).contains(ClaimType.HHA)) {
        continue;
      }
      servicePeriods.addEncounter(encounter);
    }

    for (ConsolidatedServicePeriod servicePeriod: servicePeriods.getPeriods()) {
      long claimId = BB2RIFExporter.claimId.getAndDecrement();
      long claimGroupId = BB2RIFExporter.claimGroupId.getAndDecrement();
      long fiDocId = BB2RIFExporter.fiDocCntlNum.getAndDecrement();

      fieldValues.clear();
      staticFieldConfig.setValues(fieldValues, HHA.class, person);

      // The REQUIRED fields
      fieldValues.put(HHA.BENE_ID,  (String) person.attributes.get(BB2_BENE_ID));
      fieldValues.put(HHA.CLM_ID, "" + claimId);
      fieldValues.put(HHA.CLM_GRP_ID, "" + claimGroupId);
      fieldValues.put(HHA.FI_DOC_CLM_CNTL_NUM, "" + fiDocId);
      fieldValues.put(HHA.CLM_FROM_DT, bb2DateFromTimestamp(servicePeriod.getStart()));
      fieldValues.put(HHA.CLM_ADMSN_DT, bb2DateFromTimestamp(servicePeriod.getStart()));
      fieldValues.put(HHA.CLM_THRU_DT, bb2DateFromTimestamp(servicePeriod.getStop()));
      fieldValues.put(HHA.NCH_WKLY_PROC_DT,
          bb2DateFromTimestamp(ExportHelper.nextFriday(servicePeriod.getStop())));

      fieldValues.put(HHA.CLM_PMT_AMT,
<<<<<<< HEAD
          String.format("%.2f", encounter.claim.getCoveredCost()));
      if (encounter.claim.planRecord.getPlan() == PayerManager.getGovernmentPayer(PayerManager.MEDICARE)
          .getGovernmentPayerPlan()) {
        fieldValues.put(HHA.NCH_PRMRY_PYR_CLM_PD_AMT, "0");
      } else {
        fieldValues.put(HHA.NCH_PRMRY_PYR_CLM_PD_AMT,
            String.format("%.2f", encounter.claim.getCoveredCost()));
      }
      fieldValues.put(HHA.PRVDR_STATE_CD,
          locationMapper.getStateCode(encounter.provider.state));
=======
          String.format("%.2f", servicePeriod.getTotalCost().getCoveredCost()));
>>>>>>> 33bcedc0
      fieldValues.put(HHA.CLM_TOT_CHRG_AMT,
          String.format("%.2f", servicePeriod.getTotalCost().getTotalClaimCost()));
      fieldValues.put(HHA.CLM_HHA_TOT_VISIT_CNT, "" + servicePeriod.getEncounters().size());
      int days = (int) ((servicePeriod.getStop() - servicePeriod.getStart())
              / (1000 * 60 * 60 * 24));
      if (days <= 0) {
        days = 1;
      }
      fieldValues.put(HHA.REV_CNTR_UNIT_CNT, "" + days);
      fieldValues.put(HHA.REV_CNTR_RATE_AMT,
          String.format("%.2f", servicePeriod.getTotalCost().getTotalClaimCost()
                  .divide(BigDecimal.valueOf(days), RoundingMode.HALF_EVEN)
                  .setScale(2, RoundingMode.HALF_EVEN)));
      fieldValues.put(HHA.REV_CNTR_PMT_AMT_AMT,
          String.format("%.2f", servicePeriod.getTotalCost().getCoveredCost()));
      fieldValues.put(HHA.REV_CNTR_TOT_CHRG_AMT,
          String.format("%.2f", servicePeriod.getTotalCost().getTotalClaimCost()));
      fieldValues.put(HHA.REV_CNTR_NCVRD_CHRG_AMT,
          String.format("%.2f", servicePeriod.getTotalCost().getPatientCost()));

      // random from fields TSV, may be overriden below
      String revCenter = fieldValues.get(HHA.REV_CNTR);

      final String HHA_TOTAL_CHARGE_REV_CNTR = "0001"; // Total charge
      final String HHA_MEDICATION_REV_CNTR = "0270"; // General medical/surgical supplies
      final String HHA_MEDICATION_CODE = "T1502"; // Administration of medication
      ConsolidatedClaimLines consolidatedClaimLines = new ConsolidatedClaimLines();
      for (HealthRecord.Encounter encounter : servicePeriod.getEncounters()) {
        for (ClaimEntry lineItem : encounter.claim.items) {
          String hcpcsCode = null;
          if (lineItem.entry instanceof HealthRecord.Procedure) {
            for (HealthRecord.Code code : lineItem.entry.codes) {
              if (hcpcsCodeMapper.canMap(code.code)) {
                hcpcsCode = hcpcsCodeMapper.map(code.code, person, true);
                if (hhaRevCntrMapper.canMap(code.code)) {
                  revCenter = hhaRevCntrMapper.map(code.code, person);
                }
                break; // take the first mappable code for each procedure
              }
            }
            if (hcpcsCode == null) {
              revCenter = HHA_TOTAL_CHARGE_REV_CNTR;
            }
            consolidatedClaimLines.addClaimLine(hcpcsCode, revCenter, lineItem);
          } else if (lineItem.entry instanceof HealthRecord.Medication) {
            HealthRecord.Medication med = (HealthRecord.Medication) lineItem.entry;
            if (med.administration) {
              hcpcsCode = HHA_MEDICATION_CODE;
              revCenter = HHA_MEDICATION_REV_CNTR;
              consolidatedClaimLines.addClaimLine(hcpcsCode, revCenter, lineItem);
            }
          }
        }
      }

      // Use the final encounter in the service period to set all of the remaining field values that
      // are the same for all claim lines
      // TODO: update ConsolidatedServicePeriods to separate encounters based on provider, clinician
      HealthRecord.Encounter encounter = servicePeriod.getEncounters().get(
              servicePeriod.getEncounters().size() - 1);
      fieldValues.put(HHA.PRVDR_NUM, encounter.provider.id);
      fieldValues.put(HHA.ORG_NPI_NUM, encounter.provider.npi);
      fieldValues.put(HHA.AT_PHYSN_NPI, encounter.clinician.npi);
      fieldValues.put(HHA.RNDRNG_PHYSN_NPI, encounter.clinician.npi);
      fieldValues.put(HHA.PRVDR_STATE_CD,
          locationMapper.getStateCode(encounter.provider.state));
      fieldValues.put(HHA.REV_CNTR_DT, bb2DateFromTimestamp(encounter.start));

      if (encounter.claim.plan == PayerManager.getGovernmentPayer(PayerManager.MEDICARE)
          .getGovernmentPayerPlan()) {
        fieldValues.put(HHA.NCH_PRMRY_PYR_CLM_PD_AMT, "0");
      } else {
        fieldValues.put(HHA.NCH_PRMRY_PYR_CLM_PD_AMT,
            String.format("%.2f", servicePeriod.getTotalCost().getCoveredCost()));
      }
      if (encounter.reason != null) {
        // If the encounter has a recorded reason, enter the mapped
        // values into the principle diagnoses code.
        if (conditionCodeMapper.canMap(encounter.reason.code)) {
          String icdCode = conditionCodeMapper.map(encounter.reason.code, person, true);
          fieldValues.put(HHA.PRNCPAL_DGNS_CD, icdCode);
        }
      }
      // PTNT_DSCHRG_STUS_CD: 1=home, 2=transfer, 3=SNF, 20=died, 30=still here
      String dischargeStatus = "1"; //discharged
      if (!person.alive(servicePeriod.getStop())) {
        dischargeStatus = "20"; // the patient died before the service period ended
      }
      fieldValues.put(HHA.PTNT_DSCHRG_STUS_CD, dischargeStatus);
      // Use the active condition diagnoses to enter mapped values
      // into the diagnoses codes.
      List<String> mappedDiagnosisCodes = getDiagnosesCodes(person, encounter.stop);
      if (mappedDiagnosisCodes.isEmpty()) {
        continue; // skip this encounter
      }
      int smallest = Math.min(mappedDiagnosisCodes.size(),
              BB2RIFStructure.homeDxFields.length);
      for (int i = 0; i < smallest; i++) {
        HHA[] dxField = BB2RIFStructure.homeDxFields[i];
        fieldValues.put(dxField[0], mappedDiagnosisCodes.get(i));
        fieldValues.put(dxField[1], "0"); // 0=ICD10
      }
      if (!fieldValues.containsKey(HHA.PRNCPAL_DGNS_CD)) {
        fieldValues.put(HHA.PRNCPAL_DGNS_CD, mappedDiagnosisCodes.get(0));
      }

      // Check for external code...
      setExternalCode(person, fieldValues,
          HHA.PRNCPAL_DGNS_CD, HHA.ICD_DGNS_E_CD1, HHA.ICD_DGNS_E_VRSN_CD1);
      setExternalCode(person, fieldValues,
          HHA.PRNCPAL_DGNS_CD, HHA.FST_DGNS_E_CD, HHA.FST_DGNS_E_VRSN_CD);

      // now loop over all of the consolidated claim lines and write a row for each
      synchronized (rifWriters.getOrCreateWriter(HHA.class)) {
        int claimLine = 1;
        for (ConsolidatedClaimLines.ConsolidatedClaimLine lineItem:
                consolidatedClaimLines.getLines()) {
          fieldValues.put(HHA.HCPCS_CD, lineItem.getCode());
          switch (lineItem.getCode()) {
            case HHA_MEDICATION_CODE:
              fieldValues.put(HHA.REV_CNTR, lineItem.getRevCntr());
              fieldValues.put(HHA.REV_CNTR_NDC_QTY, Integer.toString(lineItem.getCount()));
              fieldValues.put(HHA.REV_CNTR_NDC_QTY_QLFR_CD, "UN"); // Unit
              fieldValues.remove(HHA.REV_CNTR_UNIT_CNT);
              break;
            default:
              fieldValues.put(HHA.REV_CNTR, lineItem.getRevCntr());
              fieldValues.put(HHA.REV_CNTR_UNIT_CNT, Integer.toString(lineItem.getCount()));
              fieldValues.remove(HHA.REV_CNTR_NDC_QTY);
              fieldValues.remove(HHA.REV_CNTR_NDC_QTY_QLFR_CD);
              break;
          }

          fieldValues.put(HHA.CLM_LINE_NUM, Integer.toString(claimLine++));
          fieldValues.put(HHA.REV_CNTR_RATE_AMT,
              String.format("%.2f", lineItem.cost
                      .divide(BigDecimal.valueOf(Integer.max(1, days)), RoundingMode.HALF_EVEN)
                      .setScale(2, RoundingMode.HALF_EVEN)));
          fieldValues.put(HHA.REV_CNTR_PMT_AMT_AMT,
              String.format("%.2f", lineItem.coinsurancePaidByPayer.add(lineItem.paidByPayer)));
          fieldValues.put(HHA.REV_CNTR_TOT_CHRG_AMT,
              String.format("%.2f", lineItem.cost));
          fieldValues.put(HHA.REV_CNTR_NCVRD_CHRG_AMT,
              String.format("%.2f", lineItem.copayPaidByPatient
              .add(lineItem.deductiblePaidByPatient).add(lineItem.patientOutOfPocket)));
          if (lineItem.patientOutOfPocket.compareTo(Claim.ZERO_CENTS) == 0
                  && lineItem.deductiblePaidByPatient.compareTo(Claim.ZERO_CENTS) == 0) {
            // Not subject to deductible or coinsurance
            fieldValues.put(HHA.REV_CNTR_DDCTBL_COINSRNC_CD, "3");
          } else if (lineItem.patientOutOfPocket.compareTo(Claim.ZERO_CENTS) > 0
                  && lineItem.deductiblePaidByPatient.compareTo(Claim.ZERO_CENTS) > 0) {
            // Subject to deductible and coinsurance
            fieldValues.put(HHA.REV_CNTR_DDCTBL_COINSRNC_CD, "0");
          } else if (lineItem.patientOutOfPocket.compareTo(Claim.ZERO_CENTS) == 0) {
            // Not subject to deductible
            fieldValues.put(HHA.REV_CNTR_DDCTBL_COINSRNC_CD, "1");
          } else {
            // Not subject to coinsurance
            fieldValues.put(HHA.REV_CNTR_DDCTBL_COINSRNC_CD, "2");
          }
          rifWriters.writeValues(HHA.class, fieldValues);
        }

        if (claimLine == 1) {
          // If claimLine still equals 1, then no line items were successfully added.
          // Add a single top-level entry.
          fieldValues.put(HHA.CLM_LINE_NUM, Integer.toString(claimLine));
          fieldValues.remove(HHA.HCPCS_CD);
          fieldValues.put(HHA.REV_CNTR_DT, bb2DateFromTimestamp(encounter.start));
          fieldValues.put(HHA.REV_CNTR, HHA_TOTAL_CHARGE_REV_CNTR);
          fieldValues.put(HHA.REV_CNTR_UNIT_CNT, "0");
          rifWriters.writeValues(HHA.class, fieldValues);
        }
      }
      claimCount++;
    }
    return claimCount;
  }

  /**
   * Export Home Health Agency visits for a single person.
   * @param person the person to export
   * @param startTime earliest claim date to export
   * @param stopTime end time of simulation
   * @return count of claims exported
   * @throws IOException if something goes wrong
   */
  private long exportHospice(Person person, long startTime, long stopTime) throws IOException {
    long claimCount = 0;
    HashMap<HOSPICE, String> fieldValues = new HashMap<>();
    for (HealthRecord.Encounter encounter : person.record.encounters) {
      if (encounter.stop < startTime || encounter.stop < claimCutoff) {
        continue;
      }
      if (!getClaimTypes(encounter).contains(ClaimType.HOSPICE)) {
        continue;
      }

      // Use the active condition diagnoses to enter mapped values
      // into the diagnoses codes.
      List<String> mappedDiagnosisCodes = getDiagnosesCodes(person, encounter.stop);
      if (mappedDiagnosisCodes.isEmpty()) {
        continue; // skip this encounter
      }

      long claimId = BB2RIFExporter.claimId.getAndDecrement();
      long claimGroupId = BB2RIFExporter.claimGroupId.getAndDecrement();
      long fiDocId = BB2RIFExporter.fiDocCntlNum.getAndDecrement();
      fieldValues.clear();
      staticFieldConfig.setValues(fieldValues, HOSPICE.class, person);

      fieldValues.put(HOSPICE.BENE_ID, (String) person.attributes.get(BB2_BENE_ID));
      fieldValues.put(HOSPICE.CLM_ID, "" + claimId);
      fieldValues.put(HOSPICE.CLM_GRP_ID, "" + claimGroupId);
      fieldValues.put(HOSPICE.FI_DOC_CLM_CNTL_NUM, "" + fiDocId);
      fieldValues.put(HOSPICE.CLM_FROM_DT, bb2DateFromTimestamp(encounter.start));
      fieldValues.put(HOSPICE.CLM_HOSPC_START_DT_ID, bb2DateFromTimestamp(encounter.start));
      fieldValues.put(HOSPICE.CLM_THRU_DT, bb2DateFromTimestamp(encounter.stop));
      fieldValues.put(HOSPICE.NCH_WKLY_PROC_DT,
              bb2DateFromTimestamp(ExportHelper.nextFriday(encounter.stop)));
      fieldValues.put(HOSPICE.PRVDR_NUM, encounter.provider.id);
      fieldValues.put(HOSPICE.AT_PHYSN_NPI, encounter.clinician.npi);
      fieldValues.put(HOSPICE.RNDRNG_PHYSN_NPI, encounter.clinician.npi);
      fieldValues.put(HOSPICE.ORG_NPI_NUM, encounter.provider.npi);
      fieldValues.put(HOSPICE.CLM_PMT_AMT,
              String.format("%.2f", encounter.claim.getTotalClaimCost()));
      if (encounter.claim.planRecord.getPlan() == PayerManager.getGovernmentPayer(PayerManager.MEDICARE)
          .getGovernmentPayerPlan()) {
        fieldValues.put(HOSPICE.NCH_PRMRY_PYR_CLM_PD_AMT, "0");
      } else {
        fieldValues.put(HOSPICE.NCH_PRMRY_PYR_CLM_PD_AMT,
                String.format("%.2f", encounter.claim.getCoveredCost()));
      }
      fieldValues.put(HOSPICE.PRVDR_STATE_CD,
              locationMapper.getStateCode(encounter.provider.state));
      // PTNT_DSCHRG_STUS_CD: 1=home, 2=transfer, 3=SNF, 20=died, 30=still here
      // NCH_PTNT_STUS_IND_CD: A = Discharged, B = Died, C = Still a patient
      String dischargeStatus = null;
      String patientStatus = null;
      String dischargeDate = null;
      if (encounter.ended) {
        dischargeStatus = "1"; // TODO 2=transfer if the next encounter is also inpatient
        patientStatus = "A"; // discharged
        dischargeDate = bb2DateFromTimestamp(ExportHelper.nextFriday(encounter.stop));
      } else {
        dischargeStatus = "30"; // the patient is still here
        patientStatus = "C"; // still a patient
      }
      if (!person.alive(encounter.stop)) {
        dischargeStatus = "20"; // the patient died before the encounter ended
        patientStatus = "B"; // died
        dischargeDate = bb2DateFromTimestamp(ExportHelper.nextFriday(encounter.stop));
      }
      fieldValues.put(HOSPICE.PTNT_DSCHRG_STUS_CD, dischargeStatus);
      fieldValues.put(HOSPICE.NCH_PTNT_STATUS_IND_CD, patientStatus);
      if (dischargeDate != null) {
        fieldValues.put(HOSPICE.NCH_BENE_DSCHRG_DT, dischargeDate);
      }
      fieldValues.put(HOSPICE.CLM_TOT_CHRG_AMT,
              String.format("%.2f", encounter.claim.getTotalClaimCost()));
      fieldValues.put(HOSPICE.REV_CNTR_TOT_CHRG_AMT,
          String.format("%.2f", encounter.claim.getCoveredCost()));
      fieldValues.put(HOSPICE.REV_CNTR_NCVRD_CHRG_AMT,
          String.format("%.2f", encounter.claim.getPatientCost()));
      fieldValues.put(HOSPICE.REV_CNTR_PMT_AMT_AMT,
          String.format("%.2f", encounter.claim.getCoveredCost()));
      fieldValues.put(HOSPICE.REV_CNTR_PRVDR_PMT_AMT,
              String.format("%.2f", encounter.claim.getCoveredCost()));

      if (encounter.reason != null) {
        // If the encounter has a recorded reason, enter the mapped
        // values into the principle diagnoses code.
        if (conditionCodeMapper.canMap(encounter.reason.code)) {
          String icdCode = conditionCodeMapper.map(encounter.reason.code, person, true);
          fieldValues.put(HOSPICE.PRNCPAL_DGNS_CD, icdCode);
        }
      }

      int smallest = Math.min(mappedDiagnosisCodes.size(),
              BB2RIFStructure.hospiceDxFields.length);
      for (int i = 0; i < smallest; i++) {
        HOSPICE[] dxField = BB2RIFStructure.hospiceDxFields[i];
        fieldValues.put(dxField[0], mappedDiagnosisCodes.get(i));
        fieldValues.put(dxField[1], "0"); // 0=ICD10
      }
      if (!fieldValues.containsKey(HOSPICE.PRNCPAL_DGNS_CD)) {
        fieldValues.put(HOSPICE.PRNCPAL_DGNS_CD, mappedDiagnosisCodes.get(0));
      }

      // Check for external code...
      setExternalCode(person, fieldValues,
          HOSPICE.PRNCPAL_DGNS_CD, HOSPICE.ICD_DGNS_E_CD1, HOSPICE.ICD_DGNS_E_VRSN_CD1);
      setExternalCode(person, fieldValues,
          HOSPICE.PRNCPAL_DGNS_CD, HOSPICE.FST_DGNS_E_CD, HOSPICE.FST_DGNS_E_VRSN_CD);

      int days = (int) ((encounter.stop - encounter.start) / (1000 * 60 * 60 * 24));
      if (days <= 0) {
        days = 1;
      }
      fieldValues.put(HOSPICE.CLM_UTLZTN_DAY_CNT, "" + days);
      int coinDays = days -  21; // first 21 days no coinsurance
      if (coinDays < 0) {
        coinDays = 0;
      }
      fieldValues.put(HOSPICE.REV_CNTR_UNIT_CNT, "" + days);
      fieldValues.put(HOSPICE.REV_CNTR_RATE_AMT,
          String.format("%.2f", encounter.claim.getTotalClaimCost()
                  .divide(BigDecimal.valueOf(days), RoundingMode.HALF_EVEN)
                  .setScale(2, RoundingMode.HALF_EVEN)));
      String revCenter = fieldValues.get(HOSPICE.REV_CNTR);

      synchronized (rifWriters.getOrCreateWriter(HOSPICE.class)) {
        int claimLine = 1;
        for (ClaimEntry lineItem : encounter.claim.items) {
          String hcpcsCode = null;
          if (lineItem.entry instanceof HealthRecord.Procedure) {
            for (HealthRecord.Code code : lineItem.entry.codes) {
              if (hcpcsCodeMapper.canMap(code.code)) {
                hcpcsCode = hcpcsCodeMapper.map(code.code, person, true);
                break; // take the first mappable code for each procedure
              }
            }
            fieldValues.put(HOSPICE.REV_CNTR, revCenter);
            fieldValues.remove(HOSPICE.REV_CNTR_NDC_QTY);
            fieldValues.remove(HOSPICE.REV_CNTR_NDC_QTY_QLFR_CD);
          } else if (lineItem.entry instanceof HealthRecord.Medication) {
            HealthRecord.Medication med = (HealthRecord.Medication) lineItem.entry;
            if (med.administration) {
              hcpcsCode = "T1502";  // Administration of medication
              fieldValues.put(HOSPICE.REV_CNTR, "0250"); // Pharmacy-general classification
              fieldValues.put(HOSPICE.REV_CNTR_NDC_QTY, "1"); // 1 Unit
              fieldValues.put(HOSPICE.REV_CNTR_NDC_QTY_QLFR_CD, "UN"); // Unit
            }
          }
          if (hcpcsCode == null) {
            continue;
          }

          fieldValues.put(HOSPICE.CLM_LINE_NUM, Integer.toString(claimLine++));
          fieldValues.put(HOSPICE.REV_CNTR_DT, bb2DateFromTimestamp(lineItem.entry.start));
          fieldValues.put(HOSPICE.HCPCS_CD, hcpcsCode);
          fieldValues.put(HOSPICE.REV_CNTR_RATE_AMT,
              String.format("%.2f", lineItem.cost
                      .divide(BigDecimal.valueOf(Integer.max(1, days)), RoundingMode.HALF_EVEN)
                      .setScale(2, RoundingMode.HALF_EVEN)));
          fieldValues.put(HOSPICE.REV_CNTR_PMT_AMT_AMT,
              String.format("%.2f", lineItem.coinsurancePaidByPayer.add(lineItem.paidByPayer)));
          fieldValues.put(HOSPICE.REV_CNTR_TOT_CHRG_AMT,
              String.format("%.2f", lineItem.cost));
          fieldValues.put(HOSPICE.REV_CNTR_NCVRD_CHRG_AMT,
              String.format("%.2f", lineItem.copayPaidByPatient
              .add(lineItem.deductiblePaidByPatient).add(lineItem.patientOutOfPocket)));
          if (lineItem.patientOutOfPocket.compareTo(Claim.ZERO_CENTS) == 0
                  && lineItem.deductiblePaidByPatient.compareTo(Claim.ZERO_CENTS) == 0) {
            // Not subject to deductible or coinsurance
            fieldValues.put(HOSPICE.REV_CNTR_DDCTBL_COINSRNC_CD, "3");
          } else if (lineItem.patientOutOfPocket.compareTo(Claim.ZERO_CENTS) > 0
                  && lineItem.deductiblePaidByPatient.compareTo(Claim.ZERO_CENTS) > 0) {
            // Subject to deductible and coinsurance
            fieldValues.put(HOSPICE.REV_CNTR_DDCTBL_COINSRNC_CD, "0");
          } else if (lineItem.patientOutOfPocket.compareTo(Claim.ZERO_CENTS) == 0) {
            // Not subject to deductible
            fieldValues.put(HOSPICE.REV_CNTR_DDCTBL_COINSRNC_CD, "1");
          } else {
            // Not subject to coinsurance
            fieldValues.put(HOSPICE.REV_CNTR_DDCTBL_COINSRNC_CD, "2");
          }
          rifWriters.writeValues(HOSPICE.class, fieldValues);
        }

        if (claimLine == 1) {
          // If claimLine still equals 1, then no line items were successfully added.
          // Add a single top-level entry.
          fieldValues.put(HOSPICE.CLM_LINE_NUM, Integer.toString(claimLine));
          fieldValues.put(HOSPICE.REV_CNTR_DT, bb2DateFromTimestamp(encounter.start));
          fieldValues.put(HOSPICE.HCPCS_CD, "S9126"); // hospice per diem
          rifWriters.writeValues(HOSPICE.class, fieldValues);
        }
      }
      claimCount++;
    }
    return claimCount;
  }

  /**
   * Export Skilled Nursing Facility visits for a single person.
   * @param person the person to export
   * @param startTime earliest claim date to export
   * @param stopTime end time of simulation
   * @return count of claims exported
   * @throws IOException if something goes wrong
   */
  private long exportSNF(Person person, long startTime, long stopTime) throws IOException {
    long claimCount = 0;
    HashMap<SNF, String> fieldValues = new HashMap<>();
    boolean previousEmergency;
    boolean previousUrgent;

    for (HealthRecord.Encounter encounter : person.record.encounters) {
      if (encounter.stop < startTime || encounter.stop < claimCutoff) {
        continue;
      }
      if (!getClaimTypes(encounter).contains(ClaimType.SNF)) {
        continue;
      }

      previousEmergency = encounter.type.equals(EncounterType.EMERGENCY.toString());
      previousUrgent = encounter.type.equals(EncounterType.URGENTCARE.toString());

      long claimId = BB2RIFExporter.claimId.getAndDecrement();
      long claimGroupId = BB2RIFExporter.claimGroupId.getAndDecrement();
      long fiDocId = BB2RIFExporter.fiDocCntlNum.getAndDecrement();

      fieldValues.clear();
      staticFieldConfig.setValues(fieldValues, SNF.class, person);

      // The REQUIRED Fields
      fieldValues.put(SNF.BENE_ID, (String) person.attributes.get(BB2_BENE_ID));
      fieldValues.put(SNF.CLM_ID, "" + claimId);
      fieldValues.put(SNF.CLM_GRP_ID, "" + claimGroupId);
      fieldValues.put(SNF.FI_DOC_CLM_CNTL_NUM, "" + fiDocId);
      fieldValues.put(SNF.CLM_FROM_DT, bb2DateFromTimestamp(encounter.start));
      fieldValues.put(SNF.CLM_ADMSN_DT, bb2DateFromTimestamp(encounter.start));
      fieldValues.put(SNF.CLM_THRU_DT, bb2DateFromTimestamp(encounter.stop));
      fieldValues.put(SNF.NCH_WKLY_PROC_DT,
          bb2DateFromTimestamp(ExportHelper.nextFriday(encounter.stop)));
      fieldValues.put(SNF.PRVDR_NUM, encounter.provider.id);
      fieldValues.put(SNF.ORG_NPI_NUM, encounter.provider.npi);
      fieldValues.put(SNF.AT_PHYSN_NPI, encounter.clinician.npi);
      fieldValues.put(SNF.OP_PHYSN_NPI, encounter.clinician.npi);
      fieldValues.put(SNF.RNDRNG_PHYSN_NPI, encounter.clinician.npi);

      fieldValues.put(SNF.CLM_PMT_AMT,
          String.format("%.2f", encounter.claim.getCoveredCost()));
      if (encounter.claim.planRecord.getPlan() == PayerManager.getGovernmentPayer(PayerManager.MEDICARE)
          .getGovernmentPayerPlan()) {
        fieldValues.put(SNF.NCH_PRMRY_PYR_CLM_PD_AMT, "0");
      } else {
        fieldValues.put(SNF.NCH_PRMRY_PYR_CLM_PD_AMT,
            String.format("%.2f", encounter.claim.getCoveredCost()));
      }
      fieldValues.put(SNF.PRVDR_STATE_CD,
          locationMapper.getStateCode(encounter.provider.state));
      fieldValues.put(SNF.CLM_TOT_CHRG_AMT,
          String.format("%.2f", encounter.claim.getTotalClaimCost()));
      if (previousEmergency) {
        fieldValues.put(SNF.CLM_IP_ADMSN_TYPE_CD, "1");
      } else if (previousUrgent) {
        fieldValues.put(SNF.CLM_IP_ADMSN_TYPE_CD, "2");
      } else {
        fieldValues.put(SNF.CLM_IP_ADMSN_TYPE_CD, "3");
      }
      fieldValues.put(SNF.NCH_BENE_IP_DDCTBL_AMT,
          String.format("%.2f", encounter.claim.getDeductiblePaid()));
      fieldValues.put(SNF.NCH_BENE_PTA_COINSRNC_LBLTY_AM,
          String.format("%.2f", encounter.claim.getCoinsurancePaid()));
      fieldValues.put(SNF.NCH_IP_NCVRD_CHRG_AMT,
          String.format("%.2f", encounter.claim.getPatientCost()));
      fieldValues.put(SNF.NCH_IP_TOT_DDCTN_AMT,
          String.format("%.2f", encounter.claim.getDeductiblePaid().add(
                  encounter.claim.getCoinsurancePaid())));
      int days = (int) ((encounter.stop - encounter.start) / (1000 * 60 * 60 * 24));
      if (days <= 0) {
        days = 1;
      }
      fieldValues.put(SNF.CLM_UTLZTN_DAY_CNT, "" + days);
      int coinDays = days -  21; // first 21 days no coinsurance
      if (coinDays < 0) {
        coinDays = 0;
      }
      fieldValues.put(SNF.BENE_TOT_COINSRNC_DAYS_CNT, "" + coinDays);
      fieldValues.put(SNF.REV_CNTR_UNIT_CNT, "" + days);
      fieldValues.put(SNF.REV_CNTR_RATE_AMT,
          String.format("%.2f", encounter.claim.getTotalClaimCost()
                  .divide(BigDecimal.valueOf(days), RoundingMode.HALF_EVEN)
                  .setScale(2, RoundingMode.HALF_EVEN)));
      fieldValues.put(SNF.REV_CNTR_TOT_CHRG_AMT,
          String.format("%.2f", encounter.claim.getTotalClaimCost()));
      fieldValues.put(SNF.REV_CNTR_NCVRD_CHRG_AMT,
          String.format("%.2f", encounter.claim.getPatientCost()));

      // OPTIONAL CODES
      if (encounter.reason != null) {
        // If the encounter has a recorded reason, enter the mapped
        // values into the principle diagnoses code.
        if (conditionCodeMapper.canMap(encounter.reason.code)) {
          String icdCode = conditionCodeMapper.map(encounter.reason.code, person, true);
          fieldValues.put(SNF.PRNCPAL_DGNS_CD, icdCode);
          fieldValues.put(SNF.ADMTG_DGNS_CD, icdCode);
          if (drgCodeMapper.canMap(icdCode)) {
            fieldValues.put(SNF.CLM_DRG_CD, drgCodeMapper.map(icdCode, person));
          }
        }
      }

      // PTNT_DSCHRG_STUS_CD: 1=home, 2=transfer, 3=SNF, 20=died, 30=still here
      // NCH_PTNT_STUS_IND_CD: A = Discharged, B = Died, C = Still a patient
      String dischargeStatus = null;
      String patientStatus = null;
      String dischargeDate = null;
      if (encounter.ended) {
        dischargeStatus = "1"; // TODO 2=transfer if the next encounter is also inpatient
        patientStatus = "A"; // discharged
        dischargeDate = bb2DateFromTimestamp(ExportHelper.nextFriday(encounter.stop));
      } else {
        dischargeStatus = "30"; // the patient is still here
        patientStatus = "C"; // still a patient
      }
      if (!person.alive(encounter.stop)) {
        dischargeStatus = "20"; // the patient died before the encounter ended
        patientStatus = "B"; // died
        dischargeDate = bb2DateFromTimestamp(ExportHelper.nextFriday(encounter.stop));
      }
      fieldValues.put(SNF.PTNT_DSCHRG_STUS_CD, dischargeStatus);
      fieldValues.put(SNF.NCH_PTNT_STATUS_IND_CD, patientStatus);
      if (dischargeDate != null) {
        fieldValues.put(SNF.NCH_BENE_DSCHRG_DT, dischargeDate);
      }

      // Use the active condition diagnoses to enter mapped values
      // into the diagnoses codes.
      List<String> mappedDiagnosisCodes = getDiagnosesCodes(person, encounter.stop);
      boolean noDiagnoses = mappedDiagnosisCodes.isEmpty();
      if (!noDiagnoses) {
        int smallest = Math.min(mappedDiagnosisCodes.size(),
                BB2RIFStructure.snfDxFields.length);
        for (int i = 0; i < smallest; i++) {
          SNF[] dxField = BB2RIFStructure.snfDxFields[i];
          fieldValues.put(dxField[0], mappedDiagnosisCodes.get(i));
          fieldValues.put(dxField[1], "0"); // 0=ICD10
        }
        if (!fieldValues.containsKey(SNF.PRNCPAL_DGNS_CD)) {
          fieldValues.put(SNF.PRNCPAL_DGNS_CD, mappedDiagnosisCodes.get(0));
          fieldValues.put(SNF.ADMTG_DGNS_CD, mappedDiagnosisCodes.get(0));
        }
      }

      // Check for external code...
      setExternalCode(person, fieldValues,
          SNF.PRNCPAL_DGNS_CD, SNF.ICD_DGNS_E_CD1, SNF.ICD_DGNS_E_VRSN_CD1);
      setExternalCode(person, fieldValues,
          SNF.PRNCPAL_DGNS_CD, SNF.FST_DGNS_E_CD, SNF.FST_DGNS_E_VRSN_CD);

      // Use the procedures in this encounter to enter mapped values
      boolean noProcedures = false;
      if (!encounter.procedures.isEmpty()) {
        List<HealthRecord.Procedure> mappableProcedures = new ArrayList<>();
        List<String> mappedProcedureCodes = new ArrayList<>();
        for (HealthRecord.Procedure procedure : encounter.procedures) {
          for (HealthRecord.Code code : procedure.codes) {
            if (conditionCodeMapper.canMap(code.code)) {
              mappableProcedures.add(procedure);
              mappedProcedureCodes.add(conditionCodeMapper.map(code.code, person, true));
              break; // take the first mappable code for each procedure
            }
          }
        }
        if (!mappableProcedures.isEmpty()) {
          int smallest = Math.min(mappableProcedures.size(),
                  BB2RIFStructure.snfPxFields.length);
          for (int i = 0; i < smallest; i++) {
            SNF[] pxField = BB2RIFStructure.snfPxFields[i];
            fieldValues.put(pxField[0], mappedProcedureCodes.get(i));
            fieldValues.put(pxField[1], "0"); // 0=ICD10
            fieldValues.put(pxField[2], bb2DateFromTimestamp(mappableProcedures.get(i).start));
          }
        } else {
          noProcedures = true;
        }
      }

      if (noDiagnoses && noProcedures) {
        continue; // skip this encounter
      }

      /**
       * PPS and PDPM codes are documented in the "Long-Term Care Facility Resident Assessment
       * Instrument 3.0 User’s Manual", see
       * https://www.cms.gov/Medicare/Quality-Initiatives-Patient-Assessment-Instruments/NursingHomeQualityInits/MDS30RAIManual
       * For PPS and PDPM, the HCPCS code is used to describe patient characteristics that drive
       * the level of care required, the revenue center captures the type of care provided.
       **/
      final String PPS_MED_ADMIN_CODE = "AAA00";
      final String PDPM_MED_ADMIN_CODE = "KAGD1";
      final String PHARMACY_REV_CNTR = "0250";
      final boolean isPDPM = encounter.start > snfPDPMCutover;
      final String SNF_MED_ADMIN_CODE = isPDPM ? PDPM_MED_ADMIN_CODE : PPS_MED_ADMIN_CODE;
      final CodeMapper codeMapper = isPDPM ? snfPDPMMapper : snfPPSMapper;
      ConsolidatedClaimLines consolidatedClaimLines = new ConsolidatedClaimLines();
      for (ClaimEntry lineItem : encounter.claim.items) {
        if (lineItem.entry instanceof HealthRecord.Procedure) {
          String snfCode = null;
          String revCntr = null;
          for (HealthRecord.Code code : lineItem.entry.codes) {
            if (snfRevCntrMapper.canMap(code.code)) {
              revCntr = snfRevCntrMapper.map(code.code, person, true);
            }
            if (codeMapper.canMap(code.code)) {
              if (person.rand() < 0.15) { // Only 15% of SNF claim have a HCPCS code
                snfCode = codeMapper.map(code.code, person, true);
                consolidatedClaimLines.addClaimLine(snfCode, revCntr, lineItem);
              }
              break; // take the first mappable code for each procedure
            }
          }
          if (snfCode == null) {
            // Add an entry for an empty code (either unmappable or 85% blank)
            consolidatedClaimLines.addClaimLine(snfCode, revCntr, lineItem);
          }
        } else if (lineItem.entry instanceof HealthRecord.Medication) {
          HealthRecord.Medication med = (HealthRecord.Medication) lineItem.entry;
          if (med.administration) {
            // Administration of medication
            consolidatedClaimLines.addClaimLine(SNF_MED_ADMIN_CODE, PHARMACY_REV_CNTR, lineItem);
          }
        }
      }

      synchronized (rifWriters.getOrCreateWriter(SNF.class)) {
        int claimLine = 1;
        for (ConsolidatedClaimLines.ConsolidatedClaimLine lineItem:
                consolidatedClaimLines.getLines()) {
          fieldValues.put(SNF.HCPCS_CD, lineItem.getCode());
          switch (lineItem.getCode()) {
            case "":
              fieldValues.put(SNF.REV_CNTR, lineItem.getRevCntr());
              fieldValues.put(SNF.REV_CNTR_UNIT_CNT, Integer.toString(lineItem.getCount()));
              fieldValues.remove(SNF.REV_CNTR_NDC_QTY);
              fieldValues.remove(SNF.REV_CNTR_NDC_QTY_QLFR_CD);
              break;
            case PPS_MED_ADMIN_CODE:
              fieldValues.put(SNF.REV_CNTR, lineItem.getRevCntr());
              fieldValues.put(SNF.REV_CNTR_NDC_QTY, Integer.toString(lineItem.getCount()));
              fieldValues.put(SNF.REV_CNTR_NDC_QTY_QLFR_CD, "UN"); // Unit
              fieldValues.remove(SNF.REV_CNTR_UNIT_CNT);
              break;
            case PDPM_MED_ADMIN_CODE:
              // TBD Java 14+ would allow this block to be merged with the prior one
              fieldValues.put(SNF.REV_CNTR, lineItem.getRevCntr());
              fieldValues.put(SNF.REV_CNTR_NDC_QTY, Integer.toString(lineItem.getCount()));
              fieldValues.put(SNF.REV_CNTR_NDC_QTY_QLFR_CD, "UN"); // Unit
              fieldValues.remove(SNF.REV_CNTR_UNIT_CNT);
              break;
            default:
              // Override mapped REV_CNTR when a PPS code is present and not a medication
              // SNF claim paid under PPS submitted as type of bill (TOB) 21X
              fieldValues.put(SNF.REV_CNTR, "0022");
              fieldValues.put(SNF.REV_CNTR_UNIT_CNT, Integer.toString(lineItem.getCount()));
              fieldValues.remove(SNF.REV_CNTR_NDC_QTY);
              fieldValues.remove(SNF.REV_CNTR_NDC_QTY_QLFR_CD);
              break;
          }

          fieldValues.put(SNF.CLM_LINE_NUM, Integer.toString(claimLine++));
          fieldValues.put(SNF.REV_CNTR_RATE_AMT,
              String.format("%.2f", lineItem.cost
                      .divide(BigDecimal.valueOf(Integer.max(1, days)), RoundingMode.HALF_EVEN)
                      .setScale(2, RoundingMode.HALF_EVEN)));
          fieldValues.put(SNF.REV_CNTR_TOT_CHRG_AMT,
              String.format("%.2f", lineItem.cost));
          fieldValues.put(SNF.REV_CNTR_NCVRD_CHRG_AMT,
              String.format("%.2f", lineItem.copayPaidByPatient
              .add(lineItem.deductiblePaidByPatient).add(lineItem.patientOutOfPocket)));
          if (lineItem.patientOutOfPocket.compareTo(Claim.ZERO_CENTS) == 0
                  && lineItem.deductiblePaidByPatient.compareTo(Claim.ZERO_CENTS) == 0) {
            // Not subject to deductible or coinsurance
            fieldValues.put(SNF.REV_CNTR_DDCTBL_COINSRNC_CD, "3");
          } else if (lineItem.patientOutOfPocket.compareTo(Claim.ZERO_CENTS) > 0
                  && lineItem.deductiblePaidByPatient.compareTo(Claim.ZERO_CENTS) > 0) {
            // Subject to deductible and coinsurance
            fieldValues.put(SNF.REV_CNTR_DDCTBL_COINSRNC_CD, "0");
          } else if (lineItem.patientOutOfPocket.compareTo(Claim.ZERO_CENTS) == 0) {
            // Not subject to deductible
            fieldValues.put(SNF.REV_CNTR_DDCTBL_COINSRNC_CD, "1");
          } else {
            // Not subject to coinsurance
            fieldValues.put(SNF.REV_CNTR_DDCTBL_COINSRNC_CD, "2");
          }
          rifWriters.writeValues(SNF.class, fieldValues);
        }

        if (claimLine == 1) {
          // If claimLine still equals 1, then no line items were successfully added.
          // Add a single top-level entry for the total charge
          fieldValues.put(SNF.CLM_LINE_NUM, Integer.toString(claimLine));
          fieldValues.remove(SNF.HCPCS_CD);
          fieldValues.put(SNF.REV_CNTR, "0001"); // Total charge
          fieldValues.put(SNF.REV_CNTR_UNIT_CNT, "0");
          rifWriters.writeValues(SNF.class, fieldValues);
        }
      }
      claimCount++;
    }
    return claimCount;
  }

  private static class ConsolidatedClaimLines {
    static class ConsolidatedClaimLine extends ClaimCost {
      private int count;
      private String code;
      private String revCntr;

      public ConsolidatedClaimLine(ClaimCost initial, String code, String revCntr) {
        super(initial);
        this.code = code;
        this.revCntr = revCntr;
        count = 1;
      }

      @Override
      public void addCosts(ClaimCost other) {
        super.addCosts(other);
        count++;
      }

      public int getCount() {
        return count;
      }

      public String getCode() {
        return code;
      }

      public String getRevCntr() {
        return revCntr;
      }
    }

    private Map<String, ConsolidatedClaimLine> uniqueLineItems;

    public ConsolidatedClaimLines() {
      // use a sorted map to ensure we always emit claim lines in the same order
      uniqueLineItems = new TreeMap<>();
    }

    public void addClaimLine(String hcpcsCode, String revCntr, ClaimCost cost) {
      if (hcpcsCode == null) {
        hcpcsCode = ""; // TreeMap doesn't like null keys unless you provide a custom comparator
      }
      if (revCntr == null) {
        revCntr = "";
      }
      String key = hcpcsCode + '-' + revCntr;
      if (uniqueLineItems.containsKey(key)) {
        uniqueLineItems.get(key).addCosts(cost);
      } else {
        uniqueLineItems.put(key, new ConsolidatedClaimLine(cost, hcpcsCode, revCntr));
      }
    }

    public Collection<ConsolidatedClaimLine> getLines() {
      return uniqueLineItems.values();
    }
  }

  /**
   * Get the BB2 race code. BB2 uses a single code to represent race and ethnicity, we assume
   * ethnicity gets priority here.
   * @param ethnicity the Synthea ethnicity
   * @param race the Synthea race
   * @return the BB2 race code
   */
  public static String bb2RaceCode(String ethnicity, String race) {
    if ("hispanic".equals(ethnicity)) {
      return "5";
    } else {
      String bbRaceCode; // unknown
      switch (race) {
        case "white":
          bbRaceCode = "1";
          break;
        case "black":
          bbRaceCode = "2";
          break;
        case "asian":
          bbRaceCode = "4";
          break;
        case "native":
          bbRaceCode = "6";
          break;
        case "other":
        default:
          bbRaceCode = "3";
          break;
      }
      return bbRaceCode;
    }
  }

  /**
   * Thread safe singleton pattern adopted from
   * https://stackoverflow.com/questions/7048198/thread-safe-singletons-in-java
   */
  private static class SingletonHolder {
    /**
     * Singleton instance of the CSVExporter.
     */
    private static final BB2RIFExporter instance = new BB2RIFExporter();
  }

  /**
   * Get the current instance of the BBExporter.
   *
   * @return the current instance of the BBExporter.
   */
  public static BB2RIFExporter getInstance() {
    return SingletonHolder.instance;
  }

  /**
   * Utility class for dealing with code mapping configuration writers.
   */
  static class CodeMapper {
    private static boolean requireCodeMaps = Config.getAsBoolean(
            "exporter.bfd.require_code_maps", true);
    private HashMap<String, List<Map<String, String>>> map;
    private boolean mapImported = false;

    /**
     * Create a new CodeMapper for the supplied JSON string.
     * @param jsonMap a stringified JSON mapping writer. Expects the following format:
     * <pre>
     * {
     *   "synthea_code": [ # each synthea code will be mapped to one of the codes in this array
     *     {
     *       "code": "BFD_code",
     *       "description": "Description of code", # optional
     *       "other field": "value of other field" # optional additional fields
     *     }
     *   ]
     * }
     * </pre>
     */
    public CodeMapper(String jsonMap) {
      try {
        String json = Utilities.readResource(jsonMap);
        Gson g = new Gson();
        Type type = new TypeToken<HashMap<String,List<Map<String, String>>>>(){}.getType();
        map = g.fromJson(json, type);
        mapImported = true;
      } catch (JsonSyntaxException | IOException | IllegalArgumentException e) {
        if (requireCodeMaps) {
          throw new MissingResourceException("Unable to read code map file: " + jsonMap,
                  "CodeMapper", jsonMap);
        } else {
          // For testing, the mapping writer is not present.
          System.out.println("BB2Exporter is running without " + jsonMap);
        }
      }
    }

    /**
     * Determines whether this mapper has an entry for the supplied code.
     * @param codeToMap the Synthea code to look for
     * @return true if the Synthea code can be mapped to BFD, false if not
     */
    public boolean canMap(String codeToMap) {
      if (map == null) {
        return false;
      }
      return map.containsKey(codeToMap);
    }

    /**
     * Determines whether this mapper was successfully configured with a code map.
     * @return true if configured, false otherwise.
     */
    public boolean hasMap() {
      return mapImported;
    }

    /**
     * Get one of the BFD codes for the supplied Synthea code. Equivalent to
     * {@code map(codeToMap, "code", rand)}.
     * @param codeToMap the Synthea code to look for
     * @param rand a source of random numbers used to pick one of the list of BFD codes
     * @return the BFD code or null if the code can't be mapped
     */
    public String map(String codeToMap, RandomNumberGenerator rand) {
      return map(codeToMap, "code", rand);
    }

    /**
     * Get one of the BFD codes for the supplied Synthea code. Equivalent to
     * {@code map(codeToMap, "code", rand)}.
     * @param codeToMap the Synthea code to look for
     * @param rand a source of random numbers used to pick one of the list of BFD codes
     * @param stripDots whether to remove dots in codes (e.g. J39.45 -> J3945)
     * @return the BFD code or null if the code can't be mapped
     */
    public String map(String codeToMap, RandomNumberGenerator rand, boolean stripDots) {
      return map(codeToMap, "code", rand, stripDots);
    }

    /**
     * Get one of the BFD codes for the supplied Synthea code.
     * @param codeToMap the Synthea code to look for
     * @param bfdCodeType the type of BFD code to map to
     * @param rand a source of random numbers used to pick one of the list of BFD codes
     * @return the BFD code or null if the code can't be mapped
     */
    public String map(String codeToMap, String bfdCodeType, RandomNumberGenerator rand) {
      return map(codeToMap, bfdCodeType, rand, false);
    }

    /**
     * Get one of the BFD codes for the supplied Synthea code.
     * @param codeToMap the Synthea code to look for
     * @param bfdCodeType the type of BFD code to map to
     * @param rand a source of random numbers used to pick one of the list of BFD codes
     * @param stripDots whether to remove dots in codes (e.g. J39.45 -> J3945)
     * @return the BFD code or null if the code can't be mapped
     */
    public String map(String codeToMap, String bfdCodeType, RandomNumberGenerator rand,
            boolean stripDots) {
      if (!canMap(codeToMap)) {
        return null;
      }
      List<Map<String, String>> options = map.get(codeToMap);
      int choice = rand.randInt(options.size());
      String code = options.get(choice).get(bfdCodeType);
      if (stripDots) {
        return code.replaceAll("\\.", "");
      } else {
        return code;
      }
    }
  }

  /**
   * Utility class for writing to BB2 writers.
   */
  private static class SynchronizedBBLineWriter<E extends Enum<E>> {

    private String bbFieldSeparator = "|";
    private final Path path;
    private final Class<E> clazz;

    /**
     * Construct a new instance. Fields will be separated using the default '|' character.
     * @param path the file path to write to
     * @throws IOException if something goes wrong
     */
    public SynchronizedBBLineWriter(Class<E> clazz, Path path) {
      this.path = path;
      this.clazz = clazz;
      writeHeaderIfNeeded();
    }

    /**
     * Construct a new instance.
     * @param path the file path to write to
     * @param separator overrides the default '|' field separator
     * @throws IOException if something goes wrong
     */
    public SynchronizedBBLineWriter(Class<E> clazz, Path path, String separator) {
      this.path = path;
      this.clazz = clazz;
      this.bbFieldSeparator = separator;
      writeHeaderIfNeeded();
    }

    /**
     * Write a BB2 header if the file is not present or is empty.
     * @throws IOException if something goes wrong
     */
    private void writeHeaderIfNeeded() {
      if (getFile().length() == 0) {
        String[] fields = Arrays.stream(clazz.getEnumConstants()).map(Enum::name)
                .toArray(String[]::new);
        writeLine(fields);
      }
    }

    /**
     * Write a line of output consisting of one or more fields separated by '|' and terminated with
     * a system new line.
     * @param fields the fields that will be concatenated into the line
     * @throws IOException if something goes wrong
     */
    private void writeLine(String... fields) {
      String line = String.join(bbFieldSeparator, fields);
      Exporter.appendToFile(path, line);
    }

    /**
     * Write a BB2 writer line.
     * @param fieldValues a sparse map of column names to values, missing values will result in
     *     empty values in the corresponding column
     * @throws IOException if something goes wrong
     */
    public void writeValues(Map<E, String> fieldValues)
            throws IOException {
      String[] fields = Arrays.stream(clazz.getEnumConstants())
              .map((e) -> fieldValues.getOrDefault(e, "")).toArray(String[]::new);
      writeLine(fields);
    }

    /**
     * Get the file that this writer writes to.
     * @return the file
     */
    public File getFile() {
      return path.toFile();
    }
  }

  /**
   * Class to manage mapping values in the static BFD TSV writer to the exported writers.
   */
  public static class StaticFieldConfig {
    List<LinkedHashMap<String, String>> config;
    Map<String, LinkedHashMap<String, String>> configMap;

    /**
     * Default constructor that parses the TSV config writer.
     * @throws IOException if the writer can't be read.
     */
    public StaticFieldConfig() throws IOException {
      String tsv = Utilities.readResource("export/bfd_field_values.tsv");
      config = SimpleCSV.parse(tsv, '\t');
      configMap = new HashMap<>();
      for (LinkedHashMap<String, String> row: config) {
        configMap.put(row.get("Field"), row);
      }
    }

    /**
     * Only used for unit tests.
     * @param <E> the type parameter
     * @param field the name of a value in the supplied enum class (e.g. DML_IND).
     * @param tableEnum one of the exporter enums (e.g. InpatientFields or OutpatientFields).
     * @return the cell value in the TSV where field identifies the row and tableEnum is the column.
     */
    <E extends Enum<E>> String getValue(String field, Class<E> tableEnum) {
      return configMap.get(field).get(tableEnum.getSimpleName());
    }

    Set<String> validateTSV() {
      LinkedHashSet tsvIssues = new LinkedHashSet<>();
      for (Class tableEnum: BB2RIFStructure.RIF_FILES) {
        String columnName = tableEnum.getSimpleName();
        Method valueOf;
        try {
          valueOf = tableEnum.getMethod("valueOf", String.class);
        } catch (NoSuchMethodException | SecurityException ex) {
          // this should never happen since tableEnum has to be an enum which will have a valueOf
          // method but the compiler isn't clever enought to figure that out
          throw new IllegalArgumentException(ex);
        }
        for (LinkedHashMap<String, String> row: config) {
          String cellContents = stripComments(row.get(columnName));
          if (cellContents.equalsIgnoreCase("N/A")
                  || cellContents.equalsIgnoreCase("Coded")
                  || cellContents.equalsIgnoreCase("[Blank]")) {
            continue; // Skip fields that aren't used are required to be blank or are hand-coded
          } else if (isMacro(cellContents)) {
            tsvIssues.add(String.format(
                    "Skipping macro in TSV line %s [%s] for %s",
                    row.get("Line"), row.get("Field"), columnName));
            continue; // Skip unsupported macro's in the TSV
          } else if (cellContents.isEmpty()) {
            // tsvIssues.add(String.format(
            //        "Empty cell in TSV line %s [%s] for %s",
            //        row.get("Line"), row.get("Field"), columnName));
            continue; // Skip empty cells
          }
          try {
            Enum enumVal = (Enum)valueOf.invoke(null, row.get("Field"));
          } catch (IllegalAccessException | IllegalArgumentException
                  | InvocationTargetException ex) {
            // This should only happen if the TSV contains a value for a field when the
            // columnName enum does not contain that field value.
            tsvIssues.add(String.format(
                    "Error in TSV line %s [%s] for %s (field not in enum): %s",
                    row.get("Line"), row.get("Field"), columnName, ex.toString()));
          }
        }
      }
      return tsvIssues;
    }

    /**
     * Set the configured values from the BFD TSV into the supplied map.
     * @param <E> the type parameter.
     * @param values the map that will receive the TSV-configured values.
     * @param tableEnum the enum class for the BFD table (e.g. InpatientFields or OutpatientFields).
     * @param rand source of randomness
     */
    public <E extends Enum<E>> void setValues(HashMap<E, String> values, Class<E> tableEnum,
            RandomNumberGenerator rand) {
      // Get the name of the columnName to populate. This must match a column name in the
      // config TSV.
      String columnName = tableEnum.getSimpleName();

      // Get the valueOf method for the supplied enum using reflection.
      // We'll use this to convert the string field name to the corresponding enum value
      Method valueOf;
      try {
        valueOf = tableEnum.getMethod("valueOf", String.class);
      } catch (NoSuchMethodException | SecurityException ex) {
        // this should never happen since tableEnum has to be an enum which will have a valueOf
        // method but the compiler isn't clever enought to figure that out
        throw new IllegalArgumentException(ex);
      }

      // Iterate over all of the rows in the TSV
      for (LinkedHashMap<String, String> row: config) {
        String cellContents = stripComments(row.get(columnName));
        String value = null;
        if (cellContents.equalsIgnoreCase("N/A")
            || cellContents.equalsIgnoreCase("Coded")) {
          continue; // Skip fields that aren't used or are hand-coded
        } else if (cellContents.equalsIgnoreCase("[Blank]")) {
          value = " "; // Literally blank
        } else if (isMacro(cellContents)) {
          continue; // Skip unsupported macro's in the TSV
        } else if (cellContents.isEmpty()) {
          continue; // Skip empty cells
        } else {
          value = processCell(cellContents, rand);
        }
        try {
          E enumVal = (E)valueOf.invoke(null, row.get("Field"));
          values.put(enumVal, value);
        } catch (IllegalAccessException | IllegalArgumentException | InvocationTargetException ex) {
          // This should only happen if the TSV contains a value for a field when the
          // columnName enum does not contain that field value.
        }
      }
    }

    /**
     * Remove comments (that consist of text in braces like this) and white space. Note that
     * this is greedy so "(foo) bar (baz)" would yield "".
     * @param str the string to strip
     * @return str with comments and white space removed.
     */
    private static String stripComments(String str) {
      str = str.replaceAll("\\(.*\\)", "");
      return str.trim();
    }

    private static boolean isMacro(String cellContents) {
      return cellContents.startsWith("[");
    }

    /**
     * Process a TSV cell. Content should be either a single value or a comma separated list of
     * value. Single values will be returned unchanged, if a list of values is supplied then one
     * is chosen at random and returned with any leading or trailing white space removed.
     * @param cellContents TSV cell contents.
     * @param rand a source of randomness.
     * @return the selected value.
     */
    static String processCell(String cellContents, RandomNumberGenerator rand) {
      String retval = cellContents;
      if (cellContents.contains(",")) {
        List<String> values = Arrays.asList(retval.split(","));
        int index = rand.randInt(values.size());
        retval = values.get(index).trim();
      }
      return retval;
    }
  }

  /**
   * Utility class for working with CLIA Lab Numbers.
   *
   * @see <a href="https://www.cms.gov/apps/clia/clia_start.asp">
   * https://www.cms.gov/apps/clia/clia_start.asp</a>
   */
  static class CLIA extends FixedLengthIdentifier {

    private static final char[][] CLIA_FORMAT = {NUMERIC, NUMERIC, ALPHA,
        NUMERIC, NUMERIC, NUMERIC, NUMERIC, NUMERIC, NUMERIC, NUMERIC};
    static final long MIN_CLIA = 0;
    static final long MAX_CLIA = maxValue(CLIA_FORMAT);

    public CLIA(long value) {
      super(value, CLIA_FORMAT);
    }

    static CLIA parse(String str) {
      return new CLIA(parse(str, CLIA_FORMAT));
    }

    public CLIA next() {
      return new CLIA(value + 1);
    }
  }

  /**
   * Utility class for working with CMS MBIs.
   * Note that this class fixes the value of character position 2 to be 'S' and will fail to
   * parse MBIs that do not conform to this restriction.
   *
   * @see <a href="https://www.cms.gov/Medicare/New-Medicare-Card/Understanding-the-MBI-with-Format.pdf">
   * https://www.cms.gov/Medicare/New-Medicare-Card/Understanding-the-MBI-with-Format.pdf</a>
   */
  static class MBI extends FixedLengthIdentifier {

    private static final char[] FIXED = {'S'};
    private static final char[][] MBI_FORMAT = {NON_ZERO_NUMERIC, FIXED, ALPHA_NUMERIC, NUMERIC,
      NON_NUMERIC_LIKE_ALPHA, ALPHA_NUMERIC, NUMERIC, NON_NUMERIC_LIKE_ALPHA,
      NON_NUMERIC_LIKE_ALPHA, NUMERIC, NUMERIC};
    static final long MIN_MBI = 0;
    static final long MAX_MBI = maxValue(MBI_FORMAT);

    public MBI(long value) {
      super(value, MBI_FORMAT);
    }

    static MBI parse(String str) {
      return new MBI(parse(str, MBI_FORMAT));
    }

    public MBI next() {
      return new MBI(value + 1);
    }
  }

  /**
   * Utility class for working with CMS Part D Contract IDs.
   */
  static class PartDContractID extends FixedLengthIdentifier {

    private static final char[][] PARTD_CONTRACT_FORMAT = {
      ALPHA, NUMERIC, NUMERIC, NUMERIC, NUMERIC};
    static final long MIN_PARTD_CONTRACT_ID = 0;
    static final long MAX_PARTD_CONTRACT_ID = maxValue(PARTD_CONTRACT_FORMAT);

    public PartDContractID(long value) {
      super(value, PARTD_CONTRACT_FORMAT);
    }

    static PartDContractID parse(String str) {
      return new PartDContractID(parse(str, PARTD_CONTRACT_FORMAT));
    }

    public PartDContractID next() {
      return new PartDContractID(value + 1);
    }
  }

  /**
   * Utility class for working with CMS Part C Contract IDs.
   */
  static class PartCContractID extends FixedLengthIdentifier {

    private static final char[][] PARTC_CONTRACT_FORMAT = {
      ALPHA, NUMERIC, NUMERIC, NUMERIC, NUMERIC};
    static final long MIN_PARTC_CONTRACT_ID = 0;
    static final long MAX_PARTC_CONTRACT_ID = maxValue(PARTC_CONTRACT_FORMAT);

    public PartCContractID(long value) {
      super(value, PARTC_CONTRACT_FORMAT);
    }

    static PartCContractID parse(String str) {
      return new PartCContractID(parse(str, PARTC_CONTRACT_FORMAT));
    }

    public PartCContractID next() {
      return new PartCContractID(value + 1);
    }
  }

  /**
   * Utility class for working with CMS Plan Benefit Package IDs.
   */
  static class PlanBenefitPackageID extends FixedLengthIdentifier {

    private static final char[][] PBP_CONTRACT_FORMAT = {
      NUMERIC, NUMERIC, NUMERIC};
    static final long MIN_PARTC_CONTRACT_ID = 0;
    static final long MAX_PARTC_CONTRACT_ID = maxValue(PBP_CONTRACT_FORMAT);

    public PlanBenefitPackageID(long value) {
      super(value, PBP_CONTRACT_FORMAT);
    }

    static PlanBenefitPackageID parse(String str) {
      return new PlanBenefitPackageID(parse(str, PBP_CONTRACT_FORMAT));
    }

    public PlanBenefitPackageID next() {
      return new PlanBenefitPackageID(value + 1);
    }
  }

  /**
   * Utility class for working with CMS HICNs.
   * Note that this class fixes the value of character position 1 to be 'T' and character position
   * 10 to be 'A' - it will fail to parse HICNs that do not conform to this restriction.
   *
   * @see <a href="https://github.com/CMSgov/beneficiary-fhir-data/blob/master/apps/bfd-model/bfd-model-rif-samples/dev/design-sample-data-sets.md">
   * https://github.com/CMSgov/beneficiary-fhir-data/blob/master/apps/bfd-model/bfd-model-rif-samples/dev/design-sample-data-sets.md</a>
   */
  static class HICN extends FixedLengthIdentifier {

    private static final char[] START = {'T'};
    private static final char[] END = {'A'};
    private static final char[][] HICN_FORMAT = {START, NUMERIC, NUMERIC, NUMERIC, NUMERIC,
      NUMERIC, NUMERIC, NUMERIC, NUMERIC, END};
    static final long MIN_HICN = 0;
    static final long MAX_HICN = maxValue(HICN_FORMAT);

    public HICN(long value) {
      super(value, HICN_FORMAT);
    }

    static HICN parse(String str) {
      return new HICN(parse(str, HICN_FORMAT));
    }

    public HICN next() {
      return new HICN(value + 1);
    }
  }

  private static class FixedLengthIdentifier {

    static final char[] NUMERIC = {'0', '1', '2', '3', '4', '5', '6', '7', '8', '9'};
    static final char[] NON_ZERO_NUMERIC = {'1', '2', '3', '4', '5', '6', '7', '8', '9'};
    static final char[] ALPHA = {
      'A', 'B', 'C', 'D', 'E', 'F', 'G', 'H', 'I', 'J', 'K', 'L', 'M', 'N', 'O', 'P', 'Q', 'R',
      'S', 'T', 'U', 'V', 'W', 'X', 'Y', 'Z'
    };
    static final char[] NON_NUMERIC_LIKE_ALPHA = {
      'A', 'C', 'D', 'E', 'F', 'G', 'H', 'J', 'K', 'M', 'N', 'P', 'Q', 'R', 'T', 'U', 'V',
      'W', 'X', 'Y'
    };
    static final char[] ALPHA_NUMERIC = {
      '0', '1', '2', '3', '4', '5', '6', '7', '8', '9', 'A', 'C', 'D', 'E', 'F', 'G', 'H', 'J',
      'K', 'M', 'N', 'P', 'Q', 'R', 'T', 'U', 'V', 'W', 'X', 'Y'
    };

    private final char[][] format;
    long value;

    public FixedLengthIdentifier(long value, char[][] format) {
      this.format = format;
      if (value < 0 || value > maxValue(format)) {
        throw new IllegalArgumentException(String.format("Value (%d) out of range (%d - %d)",
                value, 0, maxValue(format)));
      }
      this.value = value;
    }

    protected static long parse(String str, char[][] format) {
      str = str.replaceAll("-", "").toUpperCase();
      if (str.length() != format.length) {
        throw new IllegalArgumentException(String.format(
                "Invalid format (%s), must be %d characters", str, format.length));
      }
      long v = 0;
      for (int i = 0; i < format.length; i++) {
        int multiplier = format[i].length;
        v = v * multiplier;
        char c = str.charAt(i);
        char[] range = format[i];
        int index = indexOf(range, c);
        if (index == -1) {
          throw new IllegalArgumentException(String.format(
                  "Unexpected character (%c) at position %d in %s", c, i, str));
        }
        v += index;
      }
      return v;
    }

    protected static long maxValue(char[][] format) {
      long max = 1;
      for (char[] range : format) {
        max = max * range.length;
      }
      return max - 1;
    }

    private static int indexOf(char[] arr, char v) {
      for (int i = 0; i < arr.length; i++) {
        if (arr[i] == v) {
          return i;
        }
      }
      return -1;
    }

    @Override
    public String toString() {
      StringBuilder sb = new StringBuilder();
      long v = this.value;
      for (int i = 0; i < format.length; i++) {
        char[] range = format[format.length - i - 1];
        long p = v % range.length;
        sb.insert(0, range[(int)p]);
        v = v / range.length;
      }
      return sb.toString();
    }

    @Override
    public int hashCode() {
      int hash = 5;
      hash = 53 * hash + (int) (this.value ^ (this.value >>> 32));
      return hash;
    }

    @Override
    public boolean equals(Object obj) {
      if (this == obj) {
        return true;
      }
      if (obj == null) {
        return false;
      }
      if (getClass() != obj.getClass()) {
        return false;
      }
      final FixedLengthIdentifier other = (FixedLengthIdentifier) obj;
      return this.value == other.value;
    }
  }

  private static class RifWriters {
    private final Map<Integer, Map<Class, SynchronizedBBLineWriter>> allWriters;
    private final Path outputDir;

    public RifWriters(Path outputDir) {
      this.outputDir = outputDir;
      allWriters = Collections.synchronizedMap(new TreeMap<>());
    }

    public Set<Integer> getYears() {
      return allWriters.keySet();
    }

    private synchronized Map<Class, SynchronizedBBLineWriter> getWriters(int year) {
      Map<Class, SynchronizedBBLineWriter> writers = allWriters.get(year);
      if (writers == null) {
        writers = Collections.synchronizedMap(new HashMap<>());
        allWriters.put(year, writers);
      }
      return writers;
    }

    public <E extends Enum<E>> SynchronizedBBLineWriter<E> getWriter(Class<E> rifEnum,
            int year) {
      return getWriters(year).get(rifEnum);
    }

    private <E extends Enum<E>> Path getFilePath(Class<E> enumClass, int year) {
      return getFilePath(enumClass, year, "csv");
    }

    private <E extends Enum<E>> Path getFilePath(Class<E> enumClass, int year,
            String ext) {
      String prefix = enumClass.getSimpleName().toLowerCase();
      String suffix = year == -1 ? "" : "_" + year;
      String fileName = String.format("%s%s.%s", prefix, suffix, ext);
      return outputDir.resolve(fileName);
    }

    public synchronized <E extends Enum<E>> SynchronizedBBLineWriter<E> getOrCreateWriter(
            Class<E> enumClass) {
      return getOrCreateWriter(enumClass, -1);
    }

    public synchronized <E extends Enum<E>> SynchronizedBBLineWriter<E> getOrCreateWriter(
            Class<E> enumClass, int year) {
      return getOrCreateWriter(enumClass, year, "csv", "|");
    }

    public synchronized <E extends Enum<E>> SynchronizedBBLineWriter<E> getOrCreateWriter(
            Class<E> enumClass, int year, String ext, String separator) {
      SynchronizedBBLineWriter<E> writer = getWriter(enumClass, year);
      if (writer == null) {
        Path filePath = getFilePath(enumClass, year, ext);
        writer = new SynchronizedBBLineWriter<>(
                enumClass, filePath, separator);
        getWriters(year).put(enumClass, writer);
      }
      return writer;
    }

    public <E extends Enum<E>> void writeValues(Class<E> enumClass, Map<E, String> fieldValues)
            throws IOException {
      writeValues(enumClass, fieldValues, -1);
    }

    public <E extends Enum<E>> void writeValues(Class<E> enumClass, Map<E, String> fieldValues,
            int year) throws IOException {
      getOrCreateWriter(enumClass, year).writeValues(fieldValues);
    }
  }
}<|MERGE_RESOLUTION|>--- conflicted
+++ resolved
@@ -2615,20 +2615,7 @@
           bb2DateFromTimestamp(ExportHelper.nextFriday(servicePeriod.getStop())));
 
       fieldValues.put(HHA.CLM_PMT_AMT,
-<<<<<<< HEAD
-          String.format("%.2f", encounter.claim.getCoveredCost()));
-      if (encounter.claim.planRecord.getPlan() == PayerManager.getGovernmentPayer(PayerManager.MEDICARE)
-          .getGovernmentPayerPlan()) {
-        fieldValues.put(HHA.NCH_PRMRY_PYR_CLM_PD_AMT, "0");
-      } else {
-        fieldValues.put(HHA.NCH_PRMRY_PYR_CLM_PD_AMT,
-            String.format("%.2f", encounter.claim.getCoveredCost()));
-      }
-      fieldValues.put(HHA.PRVDR_STATE_CD,
-          locationMapper.getStateCode(encounter.provider.state));
-=======
           String.format("%.2f", servicePeriod.getTotalCost().getCoveredCost()));
->>>>>>> 33bcedc0
       fieldValues.put(HHA.CLM_TOT_CHRG_AMT,
           String.format("%.2f", servicePeriod.getTotalCost().getTotalClaimCost()));
       fieldValues.put(HHA.CLM_HHA_TOT_VISIT_CNT, "" + servicePeriod.getEncounters().size());
