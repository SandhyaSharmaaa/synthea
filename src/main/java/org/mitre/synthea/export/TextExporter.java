package org.mitre.synthea.export;

import static org.mitre.synthea.export.ExportHelper.dateFromTimestamp;

import com.google.common.base.Strings;

import java.io.File;
import java.io.IOException;
import java.nio.file.Files;
import java.nio.file.Path;
import java.nio.file.StandardOpenOption;
import java.util.ArrayList;
import java.util.Collections;
import java.util.LinkedList;
import java.util.List;

import org.apache.commons.text.WordUtils;
import org.mitre.synthea.world.agents.Clinician;
import org.mitre.synthea.world.agents.Person;
import org.mitre.synthea.world.agents.Provider;
import org.mitre.synthea.world.concepts.HealthRecord.CarePlan;
import org.mitre.synthea.world.concepts.HealthRecord.Code;
import org.mitre.synthea.world.concepts.HealthRecord.Encounter;
import org.mitre.synthea.world.concepts.HealthRecord.Entry;
import org.mitre.synthea.world.concepts.HealthRecord.ImagingStudy;
import org.mitre.synthea.world.concepts.HealthRecord.Medication;
import org.mitre.synthea.world.concepts.HealthRecord.Observation;
import org.mitre.synthea.world.concepts.HealthRecord.Procedure;

/**
 * Exporter for a simple human-readable text format per person.
 * Sample: <pre>
 * Colleen Wilkinson
 * =================
 * Race:                White
 * Ethnicity:           Non-Hispanic
 * Gender:              M
 * Age:                 51
 * Birth Date:          1966-10-26
 * Marital Status:
 * Outpatient Provider: MCLEAN HOSPITAL CORPORATION
 * --------------------------------------------------------------------------------
 * ALLERGIES:
 * --------------------------------------------------------------------------------
 * MEDICATIONS:
 * 2016-12-28[STOPPED] : Amoxicillin 250 MG for Sinusitis
 * 2016-10-26[CURRENT] : 3 ML liraglutide 6 MG/ML Pen Injector for Diabetes
 * 2016-10-26[CURRENT] : 24 HR Metformin hydrochloride for Diabetes
 * --------------------------------------------------------------------------------
 * CONDITIONS:
 * 2016-12-28 - 2017-01-18 : Viral sinusitis (disorder)
 * 2016-10-26 -            : Diabetes
 * 2015-11-04 - 2015-11-18 : Acute viral pharyngitis (disorder)
 * --------------------------------------------------------------------------------
 * CARE PLANS:
 * 2016-10-26[CURRENT] : Diabetes self management plan
 *                          Reason: Diabetes
 *                          Activity: Diabetic diet
 *                          Activity: Exercise therapy
 * 2010-09-15[STOPPED] : Fracture care
 *                          Reason: Fracture subluxation of wrist
 *                          Activity: Recommendation to rest
 *                          Activity: Physical activity target light exercise
 * --------------------------------------------------------------------------------
 * OBSERVATIONS:
 * 2017-11-01 : Blood Pressure
 *            - Diastolic Blood Pressure                 76.0 mmHg
 *            - Systolic Blood Pressure                  117.8 mmHg
 * 2017-11-01 : Body Mass Index                          37.2 kg/m2
 * 2017-11-01 : Body Weight                              122.7 kg
 * 2017-11-01 : Body Height                              181.6 cm
 * --------------------------------------------------------------------------------
 * ENCOUNTERS:
 * 2017-11-01 : Encounter for check up (procedure)
 * 2016-12-28 : Encounter for Viral sinusitis (disorder)
 * 2016-10-26 : Encounter for check up (procedure)
 * </pre>

 * Exporter for a simple human-readable text format per encounter.
 * Sample: <pre> 
 * Chia293 Rohan584
 * ================
 * Race:                White
 * Ethnicity:           Non-Hispanic
 * Gender:              F
 * Age:                 4
 * Birth Date:          2014-04-12
 * Marital Status:      S
 * Outpatient Provider: BEVERLY HOSPITAL CORPORATION
 * --------------------------------------------------------------------------------
 * ALLERGIES:
 *  2015-01-27 : Allergy to wheat
 *  2015-01-27 : Allergy to tree pollen
 *  2015-01-27 : Allergy to grass pollen
 *  2015-01-27 : Dander (animal) allergy
 *  2015-01-27 : Allergy to mould
 *  2015-01-27 : Allergy to bee venom
 * --------------------------------------------------------------------------------
 * ENCOUNTER
 * 2016-06-01 : Encounter for Acute bronchitis (disorder)
 * Location: BEVERLY HOSPITAL CORPORATION
 * Type: ambulatory
 *   
 *  MEDICATIONS:
 *  2016-06-01 : Acetaminophen 160 MG for Acute bronchitis (disorder)
 *   
 *  CONDITIONS:
 *  2016-06-01 : Acute bronchitis (disorder)
 *  
 *  CARE PLANS:
 *  2016-06-01 : Respiratory therapy
 *                        Reason: Acute bronchitis (disorder)
 *                        Activity: Recommendation to avoid exercise
 *                        Activity: Deep breathing and coughing exercises
 *  
 *  OBSERVATIONS:
 *   
 *  PROCEDURES:
 *  2016-06-01 : Measurement of respiratory function (procedure) for Acute bronchitis (disorder)
 *   
 *  IMMUNIZATIONS:
 *   
 *  IMAGING STUDIES:
 *   
 * --------------------------------------------------------------------------------
 * CONTINUING
 *   
 *  CONDITIONS:
 *  2015-01-14 : Atopic dermatitis
 *  2016-04-18 : Childhood asthma
 *  
 *  MEDICATIONS:
 *  2015-01-27 : 0.3 ML EPINEPHrine 0.5 MG/ML Auto-Injector
 *  2015-01-27 : Loratadine 5 MG Chewable Tablet
 *  2016-04-18 + 200 ACTUAT Albuterol 0.09 MG/ACTUAT Metered Dose Inhaler for Childhood asthma
 *  2016-04-18 + 120 ACTUAT Fluticasone propionate 0.044 MG/ACTUAT Metered Dose
 *              Inhaler for Childhood asthma
 *   
 *  CAREPLANS:
 *  2015-01-14 : Skin condition care
 *                        Reason: Atopic dermatitis
 *                        Activity: Application of moisturizer to skin
 *  2015-01-27 : Self care
 *                        Activity: Allergy education
 *                        Activity: Food allergy diet
 *                        Activity: Allergy education
 *  2016-04-18 : Asthma self management
 *                        Reason: Childhood asthma
 *                        Activity: Inhaled steroid therapy
 *                        Activity: Home nebulizer therapy
 *                        Activity: Breathing control
 *   
 * --------------------------------------------------------------------------------
 * </pre>
 */

public class TextExporter {

  /**
   * Produce and export a person's record in the text format.
   *
   * @param person Person to export
   * @param time Time the simulation ended
   * @throws IOException if any error occurs writing to the standard export location
   */
  public static void exportAll(Person person, long time) throws IOException {

    List<Encounter> encounters = person.record.encounters;
    List<Entry> conditions = new ArrayList<>();
    List<Entry> allergies = new ArrayList<>();
    List<Observation> observations = new ArrayList<>();
    List<Procedure> procedures = new ArrayList<>();
    List<Medication> medications = new ArrayList<>();
    List<Entry> immunizations = new ArrayList<>();
    List<CarePlan> careplans = new ArrayList<>();
    List<ImagingStudy> imagingStudies = new ArrayList<>();

    for (Encounter encounter : person.record.encounters) {
      conditions.addAll(encounter.conditions);
      allergies.addAll(encounter.allergies);
      observations.addAll(encounter.observations);
      procedures.addAll(encounter.procedures);
      medications.addAll(encounter.medications);
      immunizations.addAll(encounter.immunizations);
      careplans.addAll(encounter.careplans);
      imagingStudies.addAll(encounter.imagingStudies);
    }

    // reverse these items so they are displayed in reverse chrono order
    Collections.reverse(encounters);
    Collections.reverse(conditions);
    Collections.reverse(allergies);
    Collections.reverse(observations);
    Collections.reverse(procedures);
    Collections.reverse(medications);
    Collections.reverse(immunizations);
    Collections.reverse(careplans);
    Collections.reverse(imagingStudies);

    // now we finally start writing things
    List<String> textRecord = new LinkedList<>();

    basicInfo(textRecord, person, time);
    breakline(textRecord);

    textRecord.add("ALLERGIES:");
    if (allergies.isEmpty()) {
      textRecord.add("No Known Allergies");
    } else {
      for (Entry allergy : allergies) {
        condition(textRecord, allergy, true);
      }
    }
    breakline(textRecord);

    textRecord.add("MEDICATIONS:");
    for (Medication medication : medications) {
      medication(textRecord, medication, true);
    }
    breakline(textRecord);

    textRecord.add("CONDITIONS:");
    for (Entry condition : conditions) {
      condition(textRecord, condition, true);
    }
    breakline(textRecord);

    textRecord.add("CARE PLANS:");
    for (CarePlan careplan : careplans) {
      careplan(textRecord, careplan, true);
    }
    breakline(textRecord);

    textRecord.add("OBSERVATIONS:");
    for (Observation observation : observations) {
      observation(textRecord, observation);
    }
    breakline(textRecord);

    textRecord.add("PROCEDURES:");
    for (Procedure procedure : procedures) {
      procedure(textRecord, procedure);
    }
    breakline(textRecord);

    textRecord.add("IMMUNIZATIONS:");
    for (Entry immunization : immunizations) {
      immunization(textRecord, immunization);
    }
    breakline(textRecord);

    textRecord.add("ENCOUNTERS:");
    for (Encounter encounter : encounters) {
      encounter(textRecord, encounter);
    }
    breakline(textRecord);

    textRecord.add("IMAGING STUDIES:");
    for (ImagingStudy imagingStudy : imagingStudies) {
      imagingStudy(textRecord, imagingStudy);
    }
    breakline(textRecord);

    // finally write to the file
    File outDirectory = Exporter.getOutputFolder("text", person);
    Path outFilePath = outDirectory.toPath().resolve(Exporter.filename(person, "txt"));
    Files.write(outFilePath, textRecord, StandardOpenOption.CREATE_NEW);
  }

  /**
   * Produce and export a person's record in text format.
   * 
   * @param person Person
   * @param time Time the simulation ended
   * @throws IOException if any error occurs writing to the standard export location
   */
  public static void exportEncounter(Person person, long time) throws IOException {
    List<Encounter> encounters = person.record.encounters;
    List<Entry> conditions = new ArrayList<>();
    List<Entry> allergies = new ArrayList<>();
    List<Medication> medications = new ArrayList<>();
    List<CarePlan> careplans = new ArrayList<>();

    for (Encounter encounter : person.record.encounters) {
      conditions.addAll(encounter.conditions);
      allergies.addAll(encounter.allergies);
      medications.addAll(encounter.medications);
      careplans.addAll(encounter.careplans);
    }

    // reverse these items so they are displayed in reverse chrono order
    Collections.reverse(encounters);
    Collections.reverse(conditions);
    Collections.reverse(allergies);
    Collections.reverse(medications);
    Collections.reverse(careplans);
    
    //set an integer that will be used as a counter for file naming purposes
    int encounterNumber = 0;

    for (Encounter encounter : encounters) {
      //make a record for each encounter to write information
      List<String> textRecord = new LinkedList<>();
            
      basicInfo(textRecord, person, time);
      breakline(textRecord);

      textRecord.add("ALLERGIES:");
      if (allergies.isEmpty()) {
        textRecord.add("No Known Allergies");
      } else {
        for (Entry allergy : allergies) {
          condition(textRecord, allergy, false);
        }
      }
      breakline(textRecord);

      textRecord.add("ENCOUNTER");
      encounterReport(textRecord, person, encounter);
      breakline(textRecord);

      textRecord.add("CONTINUING");
      textRecord.add("   ");

      textRecord.add("   CONDITIONS:");
      for (Entry condition : conditions) {
        conditionpast(textRecord, condition, encounter);
      }
      textRecord.add("   ");

      textRecord.add("   MEDICATIONS:");
      for (Medication medication : medications) {
        medicationpast(textRecord, medication, encounter);
      }
      textRecord.add("   ");

      textRecord.add("   CAREPLANS:");
      for (CarePlan careplan : careplans) {
        careplanpast(textRecord, careplan, encounter);
      }
      textRecord.add("   ");
      breakline(textRecord);

      encounterNumber++;

      //write to the file
      File outDirectory2 = Exporter.getOutputFolder("text_encounters", person);
      Path outFilePath2 = outDirectory2.toPath().resolve(Exporter.filename_per_encounter(person, 
          Integer.toString(encounterNumber), "txt"));
      Files.write(outFilePath2, textRecord, StandardOpenOption.CREATE_NEW);
    }      
  }  
  
  /**
   * Add the basic information to the record.
   *
   * @param textRecord
   *          Text format record, as a list of lines
   * @param person
   *          The person to export
   * @param endTime
   *          Time the simulation ended (to calculate age/deceased status)
   */
  private static void basicInfo(List<String> textRecord, Person person, long endTime) {
    String name = (String) person.attributes.get(Person.NAME);

    textRecord.add(name);
    textRecord.add(name.replaceAll("[A-Za-z0-9 ]", "=")); // "underline" the characters in the name

    String race = (String) person.attributes.get(Person.RACE);
    if (race.equals("hispanic")) {
      textRecord.add("Race:                Other");
      String ethnicity = (String) person.attributes.get(Person.ETHNICITY);
      ethnicity = WordUtils.capitalize(ethnicity.replace('_', ' '));
      textRecord.add("Ethnicity:           " + ethnicity);
    } else {
      textRecord.add("Race:                " + WordUtils.capitalize(race));
      textRecord.add("Ethnicity:           Non-Hispanic");
    }

    textRecord.add("Gender:              " + person.attributes.get(Person.GENDER));

    String age = person.alive(endTime) ? Integer.toString(person.ageInYears(endTime)) : "DECEASED";
    textRecord.add("Age:                 " + age);

    String birthdate = dateFromTimestamp((long) person.attributes.get(Person.BIRTHDATE));
    textRecord.add("Birth Date:          " + birthdate);
    textRecord.add("Marital Status:      "
        + person.attributes.getOrDefault(Person.MARITAL_STATUS, "S"));

    Provider prov = person.getAmbulatoryProvider(endTime);
    if (prov != null) {
      textRecord.add("Outpatient Provider: " + prov.name);
    }
    Provider primaryProv = person.getWellnessProvider(endTime);
    if (primaryProv != null) {
      textRecord.add("Primary Care Provider: " + prov.address);
    }
  }
  
  /**
   * Write a line for a single Encounter to the exported record.
   *
   * @param textRecord
   *          Text format record, as a list of lines
   * @param encounter
   *          The Encounter to add to the export
   */
  private static void encounter(List<String> textRecord, Encounter encounter) {
    String encounterTime = dateFromTimestamp(encounter.start);
<<<<<<< HEAD
    
    String clinician = "";
    if (encounter.clinician != null) {
      clinician = "(" + encounter.clinician.attributes.get(Clinician.NAME_PREFIX) 
          + " " + encounter.clinician.attributes.get(Clinician.NAME) + ")";
    }
    if (encounter.reason == null && encounter.provider == null) {
      textRecord.add(encounterTime + clinician + " : " + encounter.codes.get(0).display);
    } else if  (encounter.reason == null && encounter.provider != null) {
      textRecord.add(encounterTime + clinician + " : Encounter at " + encounter.provider.name);
    } else if  (encounter.reason != null && encounter.provider == null) {
      textRecord.add(encounterTime + clinician + " : Encounter for " + encounter.reason.display);
    } else {
      textRecord.add(encounterTime + clinician + " : Encounter at " 
          + encounter.provider.name + " : Encounter for " + encounter.reason.display);
=======
    if (encounter.reason == null && encounter.provider == null) {
      textRecord.add(encounterTime + " : " + encounter.codes.get(0).display);
    } else if (encounter.reason == null && encounter.provider != null) {
      textRecord.add(encounterTime + " : Encounter at " + encounter.provider.name);
    } else if (encounter.reason != null && encounter.provider == null) {
      textRecord.add(encounterTime + " : Encounter for " + encounter.reason.display);
    } else {
      textRecord.add(encounterTime + " : Encounter at " + encounter.provider.name
          + " : Encounter for " + encounter.reason.display);
    }
  } 

  /**
   * Add all info from the encounter to the record.
   *
   * @param textRecord
   *          Text format record, as a list of lines
   * @param person
   *          The person to export
   * @param encounter
   *          The encounter all of the information refers to
   */
  private static void encounterReport(List<String> textRecord, Person person, Encounter encounter) {
    String encounterTime = dateFromTimestamp(encounter.start);

    if (encounter.reason == null && encounter.provider == null) {
      textRecord.add(encounterTime + " : " + encounter.codes.get(0).display);
    } else if (encounter.reason == null && encounter.provider != null) {
      textRecord.add(encounterTime + " : Encounter at " + encounter.provider.name);
    } else if (encounter.reason != null && encounter.provider == null) {
      textRecord.add(encounterTime + " : Encounter for " + encounter.reason.display);
    } else {
      textRecord.add(encounterTime + " : Encounter at " + encounter.provider.name
          + " : Encounter for " + encounter.reason.display);
>>>>>>> ee6136bb
    }

    textRecord.add("Type: " + encounter.type);
    textRecord.add("   ");

    //Create lists for only the items that occurred at the encounter
    List<Entry> encounterConditions = new ArrayList<>();
    List<Observation> encounterObservations = new ArrayList<>();
    List<Procedure> encounterProcedures = new ArrayList<>();
    List<Medication> encounterMedications = new ArrayList<>();
    List<Entry> encounterImmunizations = new ArrayList<>();
    List<CarePlan> encounterCareplans = new ArrayList<>();
    List<ImagingStudy> encounterImagingStudies = new ArrayList<>();

    encounterConditions.addAll(encounter.conditions);
    encounterObservations.addAll(encounter.observations);
    encounterProcedures.addAll(encounter.procedures);
    encounterMedications.addAll(encounter.medications);
    encounterImmunizations.addAll(encounter.immunizations);
    encounterCareplans.addAll(encounter.careplans);
    encounterImagingStudies.addAll(encounter.imagingStudies);

    Collections.reverse(encounterConditions);
    Collections.reverse(encounterObservations);
    Collections.reverse(encounterProcedures);
    Collections.reverse(encounterMedications);
    Collections.reverse(encounterImmunizations);
    Collections.reverse(encounterCareplans);
    Collections.reverse(encounterImagingStudies);

    textRecord.add("   MEDICATIONS:");
    for (Medication medication : encounterMedications) {
      medication(textRecord, medication, false);
    }
    textRecord.add("   ");

    textRecord.add("   CONDITIONS:");
    for (Entry condition : encounterConditions) {
      condition(textRecord, condition, false);
    }
    textRecord.add("   ");

    textRecord.add("   CARE PLANS:");
    for (CarePlan careplan : encounterCareplans) {
      careplan(textRecord, careplan, false);
    }
    textRecord.add("   ");

    textRecord.add("   OBSERVATIONS:");
    for (Observation observation : encounterObservations) {
      observation(textRecord, observation);
    }
    textRecord.add("   ");

    textRecord.add("   PROCEDURES:");
    for (Procedure procedure : encounterProcedures) {
      procedure(textRecord, procedure);
    }
    textRecord.add("   ");

    textRecord.add("   IMMUNIZATIONS:");
    for (Entry immunization : encounterImmunizations) {
      immunization(textRecord, immunization);
    }
    textRecord.add("   ");

    textRecord.add("   IMAGING STUDIES:");
    for (ImagingStudy imagingStudy : encounterImagingStudies) {
      imagingStudy(textRecord, imagingStudy);
    }
    textRecord.add("   ");
  }

  /**
   * Write a line for a single Condition to the exported record.
   *
   * @param textRecord
   *          Text format record, as a list of lines
   * @param condition
   *          The condition to add to the export
   * @param end
   *          Whether or not the condition end date will be displayed
   */
  private static void condition(List<String> textRecord, Entry condition, Boolean end) {
    String start = dateFromTimestamp(condition.start);
    String stop;
    String description = condition.codes.get(0).display;
    if (end) {
      if (condition.stop == 0L) {
        //     "YYYY-MM-DD"
        stop = "          ";
      } else {
        stop = dateFromTimestamp(condition.stop);
      }
      textRecord.add("  " + start + " - " + stop + " : " + description);
    } else {
      textRecord.add("  " + start + " : " + description);
    }
  }

  /**
   * Write a line for a condition that has not ended at the time of the encounter.
   *
   * @param textRecord
   *          Text format record, as a list of lines
   * @param condition
   *          The condition to add to the export
   * @param encounter
   *          The encounter at which the continuing condition is reported
   */
  private static void conditionpast(List<String> textRecord, Entry condition, Encounter encounter) {
    String start = dateFromTimestamp(condition.start);
    if ((condition.stop == 0L || condition.stop > encounter.stop)
        && (condition.start < encounter.start)) {
      //checks that the condition hasn't ended by the time of the encounter
      //and began prior to the encounter
      String description = condition.codes.get(0).display;
      textRecord.add("  " + start + " : " + description);
    }
  }

  /**
   * Write a line for a single Observation to the exported record.
   *
   * @param textRecord
   *          Text format record, as a list of lines
   * @param observation
   *          The Observation to add to the export
   */
  private static void observation(List<String> textRecord, Observation observation) {
    String value = ExportHelper.getObservationValue(observation);

    if (value == null) {
      if (observation.observations != null && !observation.observations.isEmpty()) {
        // handoff to multiobservation, ex for blood pressure
        multiobservation(textRecord, observation);
      }

      // no value so nothing more to report here
      return;
    }

    String obsTime = dateFromTimestamp(observation.start);
    String obsDesc = observation.codes.get(0).display;

    String unit = observation.unit != null ? observation.unit : "";

    textRecord.add("  " + obsTime + " : " + Strings.padEnd(obsDesc, 40, ' ') + " " 
        + value + " " + unit);
  }

  /**
   * Write lines for an Observation with multiple parts to the exported record.
   *
   * @param textRecord
   *          Text format record, as a list of lines
   * @param observation
   *          The Observation to add to the export
   */
  private static void multiobservation(List<String> textRecord, Observation observation) {
    String obsTime = dateFromTimestamp(observation.start);
    String obsDesc = observation.codes.get(0).display;

    textRecord.add("  " + obsTime + " : " + obsDesc);

    for (Observation subObs : observation.observations) {
      String value = ExportHelper.getObservationValue(subObs);
      String unit = subObs.unit != null ? subObs.unit : "";
      String subObsDesc = subObs.codes.get(0).display;
      textRecord.add("           - " + Strings.padEnd(subObsDesc, 40, ' ') + " " + value + " "
          + unit);
    }
  }

  /**
   * Write a line for a single Procedure to the exported record.
   *
   * @param textRecord
   *          Text format record, as a list of lines
   * @param procedure
   *          The Procedure to add to the export
   */
  private static void procedure(List<String> textRecord, Procedure procedure) {
    String procedureTime = dateFromTimestamp(procedure.start);
    String procedureDesc = procedure.codes.get(0).display;
    if (procedure.reasons == null || procedure.reasons.isEmpty()) {
      textRecord.add("  " + procedureTime + " : " + procedureDesc);
    } else {
      String reason = procedure.reasons.get(0).display;
      textRecord.add("  " + procedureTime + " : " + procedureDesc + " for " + reason);
    }
  }

  /**
   * Write a line for a single Medication to the exported record.
   *
   * @param textRecord
   *          Text format record, as a list of lines
   * @param medication
   *          The Medication to add to the export
   * @param stat
   *          Whether or not the medication status will be displayed
   */
  private static void medication(List<String> textRecord, Medication medication, Boolean stat) {
    String medTime = dateFromTimestamp(medication.start);
    String medDesc = medication.codes.get(0).display;
    String status = (medication.stop == 0L) ? "CURRENT" : "STOPPED";
    if (stat) {
      if (medication.reasons == null || medication.reasons.isEmpty()) {
        textRecord.add("  " + medTime + "[" + status + "] : " + medDesc);
      } else {
        String reason = medication.reasons.get(0).display;
        textRecord.add("  " + medTime + "[" + status + "] : " + medDesc + " for " + reason);
      }
    } else {
      if (medication.reasons == null || medication.reasons.isEmpty()) {
        textRecord.add("  " + medTime + " : " + medDesc);
      } else {
        String reason = medication.reasons.get(0).display;
        textRecord.add("  " + medTime + " : " + medDesc + " for " + reason);
      }
    }
  }

  /**
   * Write a line for a medication that is still being taken at the time of the encounter.
   *
   * @param textRecord
   *          Text format record, as a list of lines
   * @param medication
   *          The medication to add to the export
   * @param encounter
   *          The encounter at which the continuing medication is reported
   */
  private static void medicationpast(List<String> textRecord, Medication medication,
      Encounter encounter) {
    String medTime = dateFromTimestamp(medication.start);
    String medDesc = medication.codes.get(0).display;
    if ((medication.stop == 0L || medication.stop > encounter.stop) 
        && (medication.start < encounter.start)) {
      //checks that the medication is still being taken at the time of the encounter
      //and began prior to the encounter
      if (medication.reasons == null || medication.reasons.isEmpty()) {
        textRecord.add("  " + medTime + " : " + medDesc);
      } else {
        String reason = medication.reasons.get(0).display;
        textRecord.add("  " + medTime + " + " + medDesc  + " for " + reason);
      }
    }
  }

  /**
   * Write a line for a single Immunization to the exported record.
   *
   * @param textRecord
   *          Text format record, as a list of lines
   * @param immunization
   *          The immunization to add to the export
   */
  private static void immunization(List<String> textRecord, Entry immunization) {
    String immTime = dateFromTimestamp(immunization.start);
    String immDesc = immunization.codes.get(0).display;
    textRecord.add("  " + immTime + " : " + immDesc);
  }

  /**
   * Write lines for a single CarePlan to the exported record.
   *
   * @param textRecord
   *          Text format record, as a list of lines
   * @param careplan
   *          The CarePlan to add to the export
   * @param stat
   *          Whether or not the careplan status will be displayed
   */
  private static void careplan(List<String> textRecord, CarePlan careplan, Boolean stat) {
    String cpTime = dateFromTimestamp(careplan.start);
    String cpDesc = careplan.codes.get(0).display;
    String status = (careplan.stop == 0L) ? "CURRENT" : "STOPPED";
    if (stat) {
      textRecord.add("  " + cpTime + "[" + status + "] : " + cpDesc);
    } else {
      textRecord.add("  " + cpTime + " : " + cpDesc);
    }
    

    if (careplan.reasons != null && !careplan.reasons.isEmpty()) {
      for (Code reason : careplan.reasons) {
        textRecord.add("                         Reason: " + reason.display);
      }
    }

    if (careplan.activities != null && !careplan.activities.isEmpty()) {
      for (Code activity : careplan.activities) {
        textRecord.add("                         Activity: " + activity.display);
      }
    }
  }

  /**
   * Write a line for a careplan that is still being followed at the time of the encounter.
   *
   * @param textRecord
   *          Text format record, as a list of lines
   * @param careplan
   *          The careplan to add to the export
   * @param encounter
   *          The encounter at which the continuing careplan is reported
   */
  private static void careplanpast(List<String> textRecord, CarePlan careplan,
      Encounter encounter) {
    String cpTime = dateFromTimestamp(careplan.start);
    String cpDesc = careplan.codes.get(0).display;
    if ((careplan.stop == 0L || careplan.stop > encounter.stop)
        && (careplan.start < encounter.start)) {
      //checks that the careplan is still being followed at the time of the encounter
      //and began prior to the encounter
      textRecord.add("  " + cpTime + " : " + cpDesc);
      if (careplan.reasons != null && !careplan.reasons.isEmpty()) {
        for (Code reason : careplan.reasons) {
          textRecord.add("                         Reason: " + reason.display);
        }
      }
      if (careplan.activities != null && !careplan.activities.isEmpty()) {
        for (Code activity : careplan.activities) {
          textRecord.add("                         Activity: " + activity.display);
        }   
      }
    }
  }

  /**
   * Write lines for a single ImagingStudy to the exported record.
   *
   * @param textRecord
   *          Text format record, as a list of lines
   * @param imagingstudy
   *          The ImagingStudy to add to the export
   */
  private static void imagingStudy(List<String> textRecord, ImagingStudy imagingStudy) {
    String studyTime = dateFromTimestamp(imagingStudy.start);
    String modality = imagingStudy.series.get(0).modality.display;
    String bodySite = imagingStudy.series.get(0).bodySite.display;

    textRecord.add("  " + studyTime + " : " + modality + ", " + bodySite);
  }

  /**
   * Section separator (80 dashes).
   */
  private static final String SECTION_SEPARATOR = String.join("", Collections.nCopies(80, "-"));

  /**
   * Add a section separator line to the record.
   *
   * @param textRecord
   *          Record to add separator line to
   */
  private static void breakline(List<String> textRecord) {
    textRecord.add(SECTION_SEPARATOR);
  }
}<|MERGE_RESOLUTION|>--- conflicted
+++ resolved
@@ -408,8 +408,7 @@
    */
   private static void encounter(List<String> textRecord, Encounter encounter) {
     String encounterTime = dateFromTimestamp(encounter.start);
-<<<<<<< HEAD
-    
+
     String clinician = "";
     if (encounter.clinician != null) {
       clinician = "(" + encounter.clinician.attributes.get(Clinician.NAME_PREFIX) 
@@ -424,7 +423,22 @@
     } else {
       textRecord.add(encounterTime + clinician + " : Encounter at " 
           + encounter.provider.name + " : Encounter for " + encounter.reason.display);
-=======
+    }
+  } 
+
+  /**
+   * Add all info from the encounter to the record.
+   *
+   * @param textRecord
+   *          Text format record, as a list of lines
+   * @param person
+   *          The person to export
+   * @param encounter
+   *          The encounter all of the information refers to
+   */
+  private static void encounterReport(List<String> textRecord, Person person, Encounter encounter) {
+    String encounterTime = dateFromTimestamp(encounter.start);
+
     if (encounter.reason == null && encounter.provider == null) {
       textRecord.add(encounterTime + " : " + encounter.codes.get(0).display);
     } else if (encounter.reason == null && encounter.provider != null) {
@@ -434,32 +448,7 @@
     } else {
       textRecord.add(encounterTime + " : Encounter at " + encounter.provider.name
           + " : Encounter for " + encounter.reason.display);
-    }
-  } 
-
-  /**
-   * Add all info from the encounter to the record.
-   *
-   * @param textRecord
-   *          Text format record, as a list of lines
-   * @param person
-   *          The person to export
-   * @param encounter
-   *          The encounter all of the information refers to
-   */
-  private static void encounterReport(List<String> textRecord, Person person, Encounter encounter) {
-    String encounterTime = dateFromTimestamp(encounter.start);
-
-    if (encounter.reason == null && encounter.provider == null) {
-      textRecord.add(encounterTime + " : " + encounter.codes.get(0).display);
-    } else if (encounter.reason == null && encounter.provider != null) {
-      textRecord.add(encounterTime + " : Encounter at " + encounter.provider.name);
-    } else if (encounter.reason != null && encounter.provider == null) {
-      textRecord.add(encounterTime + " : Encounter for " + encounter.reason.display);
-    } else {
-      textRecord.add(encounterTime + " : Encounter at " + encounter.provider.name
-          + " : Encounter for " + encounter.reason.display);
->>>>>>> ee6136bb
+
     }
 
     textRecord.add("Type: " + encounter.type);
