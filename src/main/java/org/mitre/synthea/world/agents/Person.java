package org.mitre.synthea.world.agents;

import java.awt.geom.Point2D;
import java.io.Serializable;
import java.math.BigDecimal;
import java.math.RoundingMode;
import java.time.Instant;
import java.time.LocalDate;
import java.time.Period;
import java.time.ZoneId;
import java.util.ArrayList;
import java.util.HashMap;
import java.util.HashSet;
import java.util.List;
import java.util.Map;
import java.util.Set;
import java.util.UUID;
import java.util.concurrent.ConcurrentHashMap;
import java.util.stream.Collectors;

import org.mitre.synthea.engine.ExpressedConditionRecord;
import org.mitre.synthea.engine.ExpressedSymptom;
import org.mitre.synthea.engine.Generator;
import org.mitre.synthea.engine.Module;
import org.mitre.synthea.engine.State;
import org.mitre.synthea.helpers.Config;
import org.mitre.synthea.helpers.ConstantValueGenerator;
import org.mitre.synthea.helpers.DefaultRandomNumberGenerator;
import org.mitre.synthea.helpers.RandomNumberGenerator;
import org.mitre.synthea.helpers.Utilities;
import org.mitre.synthea.helpers.ValueGenerator;
import org.mitre.synthea.identity.Entity;
import org.mitre.synthea.modules.QualityOfLifeModule;
import org.mitre.synthea.world.concepts.HealthRecord;
import org.mitre.synthea.world.concepts.HealthRecord.Code;
import org.mitre.synthea.world.concepts.HealthRecord.Encounter;
import org.mitre.synthea.world.concepts.HealthRecord.EncounterType;
import org.mitre.synthea.world.concepts.VitalSign;
import org.mitre.synthea.world.concepts.healthinsurance.CoverageRecord;
import org.mitre.synthea.world.concepts.healthinsurance.CoverageRecord.PlanRecord;
import org.mitre.synthea.world.concepts.healthinsurance.InsurancePlan;
import org.mitre.synthea.world.geography.quadtree.QuadTreeElement;

public class Person implements Serializable, RandomNumberGenerator, QuadTreeElement {
  private static final long serialVersionUID = 4322116644425686379L;
  private static final ZoneId timeZone = ZoneId.systemDefault();

  public static final String BIRTHDATE = "birthdate";
  public static final String DEATHDATE = "deathdate";
  public static final String FIRST_NAME = "first_name";
  public static final String MIDDLE_NAME = "middle_name";
  public static final String LAST_NAME = "last_name";
  public static final String MAIDEN_NAME = "maiden_name";
  public static final String NAME_PREFIX = "name_prefix";
  public static final String NAME_SUFFIX = "name_suffix";
  public static final String NAME = "name";
  public static final String RACE = "race";
  public static final String ETHNICITY = "ethnicity";
  public static final String FIRST_LANGUAGE = "first_language";
  public static final String GENDER = "gender";
  public static final String MULTIPLE_BIRTH_STATUS = "multiple_birth_status";
  public static final String TELECOM = "telecom";
  public static final String ID = "id";
  public static final String ADDRESS = "address";
  public static final String CITY = "city";
  public static final String STATE = "state";
  public static final String ZIP = "zip";
  public static final String BIRTHPLACE = "birthplace";
  public static final String BIRTH_CITY = "birth_city";
  public static final String BIRTH_STATE = "birth_state";
  public static final String BIRTH_COUNTRY = "birth_country";
  public static final String COORDINATE = "coordinate";
  public static final String NAME_MOTHER = "name_mother";
  public static final String NAME_FATHER = "name_father";
  public static final String MARITAL_STATUS = "marital_status";
  public static final String SOCIOECONOMIC_SCORE = "socioeconomic_score";
  public static final String SOCIOECONOMIC_CATEGORY = "socioeconomic_category";
  public static final String INCOME = "income";
  public static final String INCOME_LEVEL = "income_level";
  public static final String POVERTY_RATIO = "poverty_ratio";
  public static final String EDUCATION = "education";
  public static final String EDUCATION_LEVEL = "education_level";
  public static final String OCCUPATION_LEVEL = "occupation_level";
  public static final String SMOKER = "smoker";
  public static final String ALCOHOLIC = "alcoholic";
  public static final String ADHERENCE = "adherence";
  public static final String IDENTIFIER_SSN = "identifier_ssn";
  public static final String IDENTIFIER_DRIVERS = "identifier_drivers";
  public static final String IDENTIFIER_PASSPORT = "identifier_passport";
  public static final String IDENTIFIER_SITE = "identifier_site";
  public static final String IDENTIFIER_VARIANT_ID = "identifier_variant_id";
  public static final String IDENTIFIER_SEED_ID = "identifier_seed_id";
  public static final String CONTACT_FAMILY_NAME = "contact_family_name";
  public static final String CONTACT_GIVEN_NAME = "contact_given_name";
  public static final String CONTACT_EMAIL = "contact_email";
  public static final String CAUSE_OF_DEATH = "cause_of_death";
  public static final String SEXUAL_ORIENTATION = "sexual_orientation";
  public static final String LOCATION = "location";
  public static final String ACTIVE_WEIGHT_MANAGEMENT = "active_weight_management";
  public static final String BMI_PERCENTILE = "bmi_percentile";
  public static final String GROWTH_TRAJECTORY = "growth_trajectory";
  public static final String CURRENT_WEIGHT_LENGTH_PERCENTILE = "current_weight_length_percentile";
  public static final String HOUSEHOLD = "household";
  public static final String LINK_ID = "link_id";
  public static final String VETERAN = "veteran";
  public static final String BLINDNESS = "blindness";
  private static final String LAST_MONTH_PAID = "last_month_paid";
  public static final String HOUSEHOLD_ROLE = "household_role";
  public static final String TARGET_WEIGHT_LOSS = "target_weight_loss";
  public static final String KILOGRAMS_TO_GAIN = "kilograms_to_gain";
  public static final String ENTITY = "ENTITY";

  private final DefaultRandomNumberGenerator random;
  public long populationSeed;
  /**
   * Tracks the last time that the person was updated over a serialize/deserialize.
   */
  public long lastUpdated;
  /**
   * Tracks the remaining modules for a person over a serialize/deserialize.
   */
  public List<Module> currentModules;
  public Map<String, Object> attributes;
  public Map<VitalSign, ValueGenerator> vitalSigns;
  /** Data structure for storing symptoms faced by a person.
   * Adding the Long keyset to keep track of the time a symptom is set. */
  Map<String, ExpressedSymptom> symptoms;
  /** Data structure for storing onset conditions (init_time, end_time).*/
  public ExpressedConditionRecord onsetConditionRecord;
  public Map<String, HealthRecord.Medication> chronicMedications;
  /** The active health record. */
  public HealthRecord record;
  /** Default health record. If "lossOfCareEnabled" is true, this is also the
   * record with entries that were covered by insurance. */
  public HealthRecord defaultRecord;
  /** Only used if "lossOfCareEnabled" is true. In that case, this health record
   * contains entries that should have, but did not, occur. */
  public HealthRecord lossOfCareRecord;
  /** Experimental feature flag. When "lossOfCareEnabled" is true, patients can miss
   * care due to cost or lack of health insurance coverage. */
  public boolean lossOfCareEnabled;
  /** Individual provider health records (if "hasMultipleRecords" is enabled). */
  public Map<String, HealthRecord> records;
  /** Flag that enables each provider having a different health record for each patient.
   * In other words, the patients entire record is split across provider systems. */
  public boolean hasMultipleRecords;
  /** History of the currently active module. */
  public List<State> history;
  /** Record of insurance coverage. */
  public CoverageRecord coverage;

  /**
   * Person constructor.
   */
  public Person(long seed) {
    random = new DefaultRandomNumberGenerator(seed);
    attributes = new ConcurrentHashMap<String, Object>();
    vitalSigns = new ConcurrentHashMap<VitalSign, ValueGenerator>();
    symptoms = new ConcurrentHashMap<String, ExpressedSymptom>();
    /* initialized the onsetConditions field */
    onsetConditionRecord = new ExpressedConditionRecord(this);
    /* Chronic Medications which will be renewed at each Wellness Encounter */
    chronicMedications = new ConcurrentHashMap<String, HealthRecord.Medication>();
    hasMultipleRecords = Config.getAsBoolean("exporter.split_records", false);
    if (hasMultipleRecords) {
      records = new ConcurrentHashMap<String, HealthRecord>();
    }
    this.initializeDefaultHealthRecords();
    coverage = new CoverageRecord(this);
  }

  /**
   * Initializes person's default health records. May need to be called if attributes
   * change due to fixed demographics.
   */
  public void initializeDefaultHealthRecords() {
    this.defaultRecord = new HealthRecord(this);
    this.record = this.defaultRecord;
    this.lossOfCareEnabled = Config.getAsBoolean("generate.payers.loss_of_care", false);
    if (this.lossOfCareEnabled) {
      this.lossOfCareRecord = new HealthRecord(this);
    }
  }

  /**
   * Returns a random double.
   */
  public double rand() {
    return random.rand();
  }

  /**
   * Returns a random boolean.
   */
  public boolean randBoolean() {
    return random.randBoolean();
  }

  /**
   * Returns a random integer.
   */
  public int randInt() {
    return random.randInt();
  }

  /**
   * Returns a random integer in the given bound.
   */
  public int randInt(int bound) {
    return random.randInt(bound);
  }

  /**
   * Returns a double from a normal distribution.
   */
  public double randGaussian() {
    return random.randGaussian();
  }

  /**
   * Return a random long.
   */
  public long randLong() {
    return random.randLong();
  }

  /**
   * Return a random UUID.
   */
  public UUID randUUID() {
    return random.randUUID();
  }

  @Override
  public long getCount() {
    return random.getCount();
  }

  @Override
  public long getSeed() {
    return random.getSeed();
  }

  /**
   * Returns a person's age in Period form.
   */
  public Period age(long time) {
    Period age = Period.ZERO;

    if (attributes.containsKey(BIRTHDATE)) {
      LocalDate now = Instant.ofEpochMilli(time).atZone(timeZone).toLocalDate();
      LocalDate birthdate = Instant.ofEpochMilli((long) attributes.get(BIRTHDATE))
          .atZone(timeZone).toLocalDate();
      age = Period.between(birthdate, now);
    }
    return age;
  }

  /**
   * Returns a person's age in decimal years. (ex. 7.5 ~ 7 years 6 months old)
   *
   * @param time The time when their age should be calculated.
   * @return decimal age in years
   */
  public double ageInDecimalYears(long time) {
    Period agePeriod = age(time);

    double years = agePeriod.getYears() + agePeriod.getMonths() / 12.0
        + agePeriod.getDays() / 365.2425;

    if (years < 0) {
      years = 0;
    }

    return years;
  }

  /**
   * Return the persons age in months at a given time.
   *
   * @param time The time when their age should be calculated.
   * @return age in months. Can never be less than zero, even if given a time
   *         before they were born.
   */
  public int ageInMonths(long time) {
    int months = (int) age(time).toTotalMonths();
    if (months < 0) {
      months = 0;
    }
    return months;
  }

  /**
   * Returns the persons age in years at the given time.
   *
   * @param time The time when their age should be calculated.
   * @return age in years. Can never be less than zero, even if given a time
   *         before they were born.
   */
  public int ageInYears(long time) {
    int years = age(time).getYears();
    if (years < 0) {
      years = 0;
    }
    return years;
  }

  /**
   * Returns whether a person is alive at the given time.
   */
  public boolean alive(long time) {
    boolean born = attributes.containsKey(Person.BIRTHDATE);
    Long died = (Long) attributes.get(Person.DEATHDATE);
    return (born && (died == null || died > time));
  }

  /**
  * Get the expressed symptoms.
  */
  public Map<String, ExpressedSymptom> getExpressedSymptoms() {
    return symptoms;
  }

  /**
  * Get the onsetonditionRecord.
  */
  public ExpressedConditionRecord getOnsetConditionRecord() {
    return onsetConditionRecord;
  }

  /**
   * Returns the number of providers that this person has.
   */
  public int providerCount() {
    int count = 1;
    if (hasMultipleRecords) {
      List<String> uuids = new ArrayList<String>(records.keySet());
      Set<String> uniqueUuids = new HashSet<String>(uuids);
      count = uniqueUuids.size();
    } else {
      count = record.providerCount();
    }
    return count;
  }

  /** Updating the method for accounting of the time on which
   * the symptom is set.
   */
  public void setSymptom(String module, String cause, String type,
      long time, int value, Boolean addressed) {
    if (!symptoms.containsKey(type)) {
      symptoms.put(type, new ExpressedSymptom(type));
    }
    ExpressedSymptom expressedSymptom = symptoms.get(type);
    expressedSymptom.onSet(module, cause, time, value, addressed);
  }

  /**
   * Method for retrieving the last time a given symptom has been updated from a given module.
   */
  public Long getSymptomLastUpdatedTime(String module, String symptom) {
    Long result = null;
    if (symptoms.containsKey(symptom)) {
      ExpressedSymptom expressedSymptom = symptoms.get(symptom);
      result = expressedSymptom.getSymptomLastUpdatedTime(module);
    }
    return result;
  }

  /**
   * Method for retrieving the value associated to a given symptom.
   * This correspond to the maximum value across all potential causes.
   */
  public int getSymptom(String type) {
    int max = 0;
    if (symptoms.containsKey(type)) {
      ExpressedSymptom expressedSymptom = symptoms.get(type);
      max = expressedSymptom.getSymptom();
    }
    return max;
  }

  /**
   * Get active symptoms above some threshold.
   * TODO These symptoms are not filtered by time.
   * @return list of active symptoms above the threshold.
   */
  public Set<String> getSymptoms() {
    Set<String> active = new HashSet<String>(symptoms.keySet());
    for (String symptom : symptoms.keySet()) {
      int severity = getSymptom(symptom);
      if (severity < 20) {
        active.remove(symptom);
      }
    }
    return active;
  }

  /**
   * Mark the largest valued symptom as addressed.
   */
  public void addressLargestSymptom() {
    String highestType = "";
    String highestCause = "";
    int maxValue = 0;
    for (String type : symptoms.keySet()) {
      ExpressedSymptom expressedSymptom = symptoms.get(type);
      String cause = expressedSymptom.getSourceWithHighValue();
      if (cause != null) {
        int value = expressedSymptom.getValueFromSource(cause);
        if (value > maxValue) {
          maxValue = value;
          highestCause = cause;
          highestType = type;
        }
      }
    }
    symptoms.get(highestType).addressSource(highestCause);
  }

  /**
   * Get a vital sign value.
   */
  public Double getVitalSign(VitalSign vitalSign, long time) {
    ValueGenerator valueGenerator = vitalSigns.get(vitalSign);
    if (valueGenerator == null) {
      throw new NullPointerException(
          "Vital sign '" + vitalSign + "' not set. Valid vital signs: " + vitalSigns.keySet());
    }
    double value = valueGenerator.getValue(time);
    int decimalPlaces;
    switch (vitalSign) {
      case DIASTOLIC_BLOOD_PRESSURE:
      case SYSTOLIC_BLOOD_PRESSURE:
      case HEART_RATE:
      case RESPIRATION_RATE:
        decimalPlaces = 0;
        break;
      case HEIGHT:
      case WEIGHT:
        decimalPlaces = 1;
        break;
      default:
        decimalPlaces = 2;
    }
    Double retVal = value;
    try {
      retVal = BigDecimal.valueOf(value)
              .setScale(decimalPlaces, RoundingMode.HALF_UP)
              .doubleValue();
    } catch (NumberFormatException e) {
      // Ignore, value was NaN or infinity.
    }
    return retVal;
  }

  public void setVitalSign(VitalSign vitalSign, ValueGenerator valueGenerator) {
    vitalSigns.put(vitalSign, valueGenerator);
  }

  /**
   * Convenience function to set a vital sign to a constant value.
   */
  public void setVitalSign(VitalSign vitalSign, double value) {
    if (!Double.isFinite(value)) {
      throw new IllegalArgumentException(String.format(
              "Vital signs must have finite values - %s is invalid",
              Double.valueOf(value).toString()));
    }
    setVitalSign(vitalSign, new ConstantValueGenerator(this, value));
  }

  /**
   * Records a person's death.
   *
   * @param time     the time of death.
   * @param cause    the cause of death.
   */
  public void recordDeath(long time, Code cause) {
    if (alive(time)) {
      long deathTime = time;
      attributes.put(Person.DEATHDATE, Long.valueOf(deathTime));
      if (cause == null) {
        attributes.remove(CAUSE_OF_DEATH);
      } else {
        attributes.put(CAUSE_OF_DEATH, cause);
      }
      record.death = deathTime;
    }
  }

  /**
   * The total number of all unaddressed symptom severities.
   *
   * @return total : sum of all the symptom severities. This number drives
   *         care-seeking behaviors.
   */
  public int symptomTotal() {
    int total = 0;
    for (String type : symptoms.keySet()) {
      total += getSymptom(type);
    }
    return total;
  }

  public boolean hadPriorState(String name) {
    return hadPriorState(name, null, null);
  }

  /**
   * Check for prior existence of specified state.
   */
  public boolean hadPriorState(String name, String since, Long within) {
    if (history == null) {
      return false;
    }
    for (State state : history) {
      if (within != null && state.exited != null && state.exited <= within) {
        return false;
      }
      if (since != null && state.name.equals(since)) {
        return false;
      }
      if (state.name.equals(name)) {
        return true;
      }
    }
    return false;
  }

  /**
   * Start an encounter for the current provider.
   */
  public Encounter encounterStart(long time, EncounterType type) {
    // Set the record for the current provider as active
    Provider provider = getProvider(type, time);
    record = getHealthRecord(provider, time);
    // Start the encounter
    return record.encounterStart(time, type);
  }

  /**
   * Returns the current HealthRecord based on the provider. If the person has no more remaining
   * income, Uncovered HealthRecord is returned.
   *
   * @param provider the provider of the encounter
   * @param time the current time (To determine person's current income and payer)
   */
  public synchronized HealthRecord getHealthRecord(Provider provider, long time) {

    // If the person has no more income at this time, then operate on the UncoveredHealthRecord.
    // Note: If person has no more income then they can no longer afford copays/premiums/etc.
    // meaning we can guarantee that they currently have no insurance.
    if (lossOfCareEnabled && !this.stillHasIncome(time)) {
      return this.lossOfCareRecord;
    }

    HealthRecord returnValue = this.defaultRecord;
    if (hasMultipleRecords) {
      String key = provider.getResourceID();
      // Check If the given provider does not have a health record for this person.
      if (!records.containsKey(key)) {
        HealthRecord record = null;
        if (this.record != null && this.record.provider == null) {
          // If the active healthrecord does not have a provider, assign it as the active record.
          record = this.record;
        } else {
          record = new HealthRecord(this);
        }
        record.provider = provider;
        records.put(key, record);
      }
      returnValue = records.get(key);
    }
    return returnValue;
  }

  public static final String CURRENT_ENCOUNTERS = "current-encounters";

  /**
   * Get the current encounter for the specified module or null if none exists.
   */
  @SuppressWarnings("unchecked")
  public Encounter getCurrentEncounter(Module module) {
    Map<String, Encounter> moduleToCurrentEncounter
        = (Map<String, Encounter>) attributes.get(CURRENT_ENCOUNTERS);

    if (moduleToCurrentEncounter == null) {
      moduleToCurrentEncounter = new HashMap<>();
      attributes.put(CURRENT_ENCOUNTERS, moduleToCurrentEncounter);
    }

    return moduleToCurrentEncounter.get(module.name);
  }

  /**
   * Check if there are any current encounters.
   * @return true if there current encounters, false otherwise
   */
  public boolean hasCurrentEncounter() {
    if (attributes != null) {
      Map<String, Encounter> moduleToCurrentEncounter
              = (Map<String, Encounter>) attributes.get(CURRENT_ENCOUNTERS);

      if (moduleToCurrentEncounter != null && !moduleToCurrentEncounter.isEmpty()) {
        // Uncomment the following lines to see which module encounters are blocking the start
        // of wellness encounters in the encounter module.
        // System.out.println("Pre-wellness Encounter Check Failed:");
        // for (String module: moduleToCurrentEncounter.keySet()) {
        //   Encounter encounter = moduleToCurrentEncounter.get(module);
        //   System.out.printf("%s, %s\n", module, encounter.codes.get(0).code);
        // }
        return true;
      }
    }
    return false;
  }

  /**
   * Set the current encounter for the specified module.
   */
  @SuppressWarnings("unchecked")
  public void setCurrentEncounter(Module module, Encounter encounter) {
    Map<String, Encounter> moduleToCurrentEncounter
        = (Map<String, Encounter>) attributes.get(CURRENT_ENCOUNTERS);

    if (moduleToCurrentEncounter == null) {
      moduleToCurrentEncounter = new HashMap<>();
      attributes.put(CURRENT_ENCOUNTERS, moduleToCurrentEncounter);
    }
    if (encounter == null) {
      moduleToCurrentEncounter.remove(module.name);
    } else {
      moduleToCurrentEncounter.put(module.name, encounter);
    }
  }

  // Providers API -----------------------------------------------------------
  public static final String CURRENTPROVIDER = "currentProvider";
  public static final String PREFERREDYPROVIDER = "preferredProvider";

  /**
   * Get the preferred provider for the specified encounter type. If none is set the
   * provider at the specified time as the preferred provider for this encounter type.
   */
  public Provider getProvider(EncounterType type, long time) {
    String key = PREFERREDYPROVIDER + type;
    if (!attributes.containsKey(key)) {
      setProvider(type, time);
    } else {
      Entity entity = (Entity) attributes.get(ENTITY);
      // check to see if this is a fixed identity
      if (entity != null) {
        Provider provider = (Provider) attributes.get(key);
        HealthRecord healthRecord = getHealthRecord(provider, time);
        long lastEncounterTime = healthRecord.lastEncounterTime();
        // check to see if the provider is valid for this see range
        if (lastEncounterTime != Long.MIN_VALUE
            && !entity.seedAt(time).getPeriod().contains(lastEncounterTime)) {
          // The provider is not in the seed range. Force finding a new provider.
          System.out.println("Move reset for " + type);
          setProvider(type, time);
        }
      }
    }
    return (Provider) attributes.get(key);
  }

  /**
   * Set the preferred provider for the specified encounter type.
   */
  public void setProvider(EncounterType type, Provider provider) {
    if (provider == null) {
      throw new RuntimeException("Unable to find provider: " + type);
    }
    String key = PREFERREDYPROVIDER + type;
    attributes.put(key, provider);
  }

  /**
   * Set the preferred provider for the specified encounter type to be the provider
   * at the specified time.
   */
  public void setProvider(EncounterType type, long time) {
    Provider provider = Provider.findService(this, type, time);
    if (provider == null && Provider.USE_HOSPITAL_AS_DEFAULT) {
      // Default to Hospital
      provider = Provider.findService(this, EncounterType.INPATIENT, time);
    }
    setProvider(type, provider);
  }

  /**
   * Set the current provider to be the supplied provider.
   */
  @SuppressWarnings({ "unchecked", "rawtypes" })
  public void addCurrentProvider(String context, Provider provider) {
    Map<String, Provider> currentProviders = (Map) attributes.get(CURRENTPROVIDER);
    if (currentProviders == null) {
      currentProviders = new HashMap<String, Provider>();
      currentProviders.put(context, provider);
    }
    attributes.put(CURRENTPROVIDER, currentProviders);
  }

  /**
   * Remove the current provider for the specified module.
   */
  @SuppressWarnings({ "unchecked", "rawtypes" })
  public void removeCurrentProvider(String module) {
    Map<String, Provider> currentProviders = (Map) attributes.get(CURRENTPROVIDER);
    if (currentProviders != null) {
      currentProviders.remove(module);
    }
  }

  /**
   * Get the current provider for the specified module.
   */
  @SuppressWarnings({ "unchecked", "rawtypes" })
  public Provider getCurrentProvider(String module) {
    Map<String, Provider> currentProviders = (Map) attributes.get(CURRENTPROVIDER);
    if (currentProviders == null) {
      return null;
    } else {
      return currentProviders.get(module);
    }
  }

  /**
  * Returns the sum of QALYS of this person's life.
  */
  public double getQalys() {

    Map<Integer, Double> qalys
        = (Map<Integer, Double>) this.attributes.get(QualityOfLifeModule.QALY);

    double sum = 0.0;
    for (double currQaly : qalys.values()) {
      sum += currQaly;
    }
    return sum;
  }

  /**
   * Returns the sum of DALYS of this person's life.
   */
  public double getDalys() {

    Map<Integer, Double> dalys
        = (Map<Integer, Double>) this.attributes.get(QualityOfLifeModule.DALY);

    double sum = 0.0;
    for (double currDaly : dalys.values()) {
      sum += currDaly;
    }
    return sum;
  }

  /**
   * Returns whether or not a person can afford a given payer.
   * If a person's income is greater than a year of montlhy premiums + deductible
   * then they can afford the insurance.
   *
   * @param plan the plan to check.
   */
  public boolean canAffordPlan(InsurancePlan plan) {
    double incomePercentage
        = Config.getAsDouble("generate.payers.insurance_plans.income_premium_ratio");
    BigDecimal income = BigDecimal.valueOf((Integer) this.attributes.get(Person.INCOME));
    BigDecimal yearlyCost = plan.getYearlyCost();
    return income.multiply(BigDecimal.valueOf(incomePercentage)).compareTo(yearlyCost) == 1;
  }

  /**
   * Returns whether the person's yearly expenses exceed their income. If they do,
   * then they will switch to No Insurance.
   * NOTE: This could result in person being kicked off Medicaid/Medicare.
   *
   * @param time the current time
   */
  private boolean stillHasIncome(long time) {
    boolean stillHasIncome
        = this.coverage.canIncomeAffordExpenses((int) this.attributes.get(Person.INCOME), time);
    if (!stillHasIncome) {
      // Person no longer has income for the year. They will switch to No Insurance.
      this.coverage.setPlanAtTime(time, PayerManager.getNoInsurancePlan());
    }
    return stillHasIncome;
  }

  /**
   * Checks if the person has paid their monthly premium. If not, the person pays
   * the premium to their current payer.
   *
   * @param time the time that the person checks to pay premium.
   */
  public void checkToPayMonthlyPremium(long time) {

    if (!this.attributes.containsKey(Person.LAST_MONTH_PAID)) {
      this.attributes.put(Person.LAST_MONTH_PAID, 0);
    }

    int currentMonth = Utilities.getMonth(time);
    int lastMonthPaid = (int) this.attributes.get(Person.LAST_MONTH_PAID);

    if (currentMonth > lastMonthPaid || (currentMonth == 1 && lastMonthPaid == 12)) {

      // TODO - Check that they can still afford the premium due to any newly incurred health costs.

      // Pay the payer.
      PlanRecord planRecord = this.coverage.getPlanRecordAtTime(time);
      planRecord.payMonthlyPremiums();
      // Update the last monthly premium paid.
      this.attributes.put(Person.LAST_MONTH_PAID, currentMonth);
      // Check if person has gone in debt. If yes, then they receive no insurance.
      this.stillHasIncome(time);
    }
  }

  /**
   * Returns the person's QOL at the given time.
   *
   * @param year the year to get QOL data.
   */
  @SuppressWarnings("unchecked")
  public double getQolsForYear(int year) {
    double retVal = 0;
    Map<Integer, Double> qols = (Map<Integer, Double>)
        this.attributes.get(QualityOfLifeModule.QOLS);
    if (qols != null && qols.containsKey(year)) {
      retVal = qols.get(year);
    }
    return retVal;
  }

  @Override
  public double getX() {
    return getLonLat().getX();
  }

  @Override
  public double getY() {
    return getLonLat().getY();
  }

  public Point2D.Double getLonLat() {
    return (Point2D.Double) attributes.get(Person.COORDINATE);
  }

<<<<<<< HEAD
  /**
   * Returns the amount of income the person has remaining at the given time.
   * @param time  The time to check for.
   * @return  The amount of income the person has remaining.
   */
  public int incomeRemaining(long time) {
    int income = (int) this.attributes.get(Person.INCOME);
    // We need to check based on the last timestep since the person may not have inusurance
    // for this timestep yet.
    long timestep = Config.getAsLong("generate.timestep");
    PlanRecord currentPlan = this.coverage.getPlanRecordAtTime(time - timestep);
    int ageInDays = this.age(time).getDays();
    double timestepDays = Utilities.getDurationDays(timestep);
    if (currentPlan == null && ageInDays <= timestepDays) {
      // Too young to have incurred expenses yet.
      return income;
    }
    if (currentPlan == null) {
      throw new RuntimeException("Person does not have insurance for age "
          + this.age(time).getYears() + ".");
    }
    BigDecimal outOfPocketExpenses = currentPlan.getHealthcareExpenses();
    outOfPocketExpenses = outOfPocketExpenses.add(currentPlan.getInsuranceCosts());
    return (BigDecimal.valueOf(income).subtract(outOfPocketExpenses)).intValue();
  }

=======
>>>>>>> d4af9457
}<|MERGE_RESOLUTION|>--- conflicted
+++ resolved
@@ -16,11 +16,9 @@
 import java.util.Set;
 import java.util.UUID;
 import java.util.concurrent.ConcurrentHashMap;
-import java.util.stream.Collectors;
 
 import org.mitre.synthea.engine.ExpressedConditionRecord;
 import org.mitre.synthea.engine.ExpressedSymptom;
-import org.mitre.synthea.engine.Generator;
 import org.mitre.synthea.engine.Module;
 import org.mitre.synthea.engine.State;
 import org.mitre.synthea.helpers.Config;
@@ -848,7 +846,6 @@
     return (Point2D.Double) attributes.get(Person.COORDINATE);
   }
 
-<<<<<<< HEAD
   /**
    * Returns the amount of income the person has remaining at the given time.
    * @param time  The time to check for.
@@ -875,6 +872,4 @@
     return (BigDecimal.valueOf(income).subtract(outOfPocketExpenses)).intValue();
   }
 
-=======
->>>>>>> d4af9457
 }