--- conflicted
+++ resolved
@@ -230,15 +230,9 @@
 
     this.logLevel = Config.get("generate.log_patients.detail", "simple");
 
-<<<<<<< HEAD
-    this.onlyDeadPatients = Boolean.parseBoolean(Config.get("generate.only_dead_patients"));
-    this.onlyAlivePatients = Boolean.parseBoolean(Config.get("generate.only_alive_patients"));
-    // If both values are set to true, then they are both set back to the default
-=======
     this.onlyDeadPatients = Config.getAsBoolean("generate.only_dead_patients");
     this.onlyAlivePatients = Config.getAsBoolean("generate.only_alive_patients");
     //If both values are set to true, then they are both set back to the default
->>>>>>> bef87a9b
     if (this.onlyDeadPatients && this.onlyAlivePatients) {
       Config.set("generate.only_dead_patients", "false");
       Config.set("generate.only_alive_patients", "false");
@@ -292,11 +286,7 @@
       System.out.println(String.format("       > [%d loaded]", moduleNames.size()));
     }
 
-<<<<<<< HEAD
-    if (Boolean.parseBoolean(Config.get("growtherrors", "false"))) {
-=======
     if (Config.getAsBoolean("growtherrors", false)) {
->>>>>>> bef87a9b
       HealthRecordEditors hrm = HealthRecordEditors.getInstance();
       hrm.registerEditor(new GrowthDataErrorsEditor());
     }
