package org.mitre.synthea.engine;

import com.google.gson.Gson;
import com.google.gson.JsonObject;

import java.io.IOException;
import java.io.ObjectInputStream;
import java.io.ObjectOutputStream;
import java.io.Serializable;
import java.util.ArrayList;
import java.util.HashMap;
import java.util.List;
import java.util.Map;
import java.util.concurrent.TimeUnit;
import java.util.logging.Level;
import java.util.logging.Logger;

import org.apache.commons.math.ode.DerivativeException;
import org.mitre.synthea.engine.Components.Attachment;
import org.mitre.synthea.engine.Components.Exact;
import org.mitre.synthea.engine.Components.ExactWithUnit;
import org.mitre.synthea.engine.Components.Range;
import org.mitre.synthea.engine.Components.RangeWithUnit;
import org.mitre.synthea.engine.Components.SampledData;
import org.mitre.synthea.engine.Transition.ComplexTransition;
import org.mitre.synthea.engine.Transition.ComplexTransitionOption;
import org.mitre.synthea.engine.Transition.ConditionalTransition;
import org.mitre.synthea.engine.Transition.ConditionalTransitionOption;
import org.mitre.synthea.engine.Transition.DirectTransition;
import org.mitre.synthea.engine.Transition.DistributedTransition;
import org.mitre.synthea.engine.Transition.DistributedTransitionOption;
import org.mitre.synthea.engine.Transition.LookupTableTransition;
import org.mitre.synthea.engine.Transition.LookupTableTransitionOption;
import org.mitre.synthea.helpers.Config;
import org.mitre.synthea.helpers.ConstantValueGenerator;
import org.mitre.synthea.helpers.ExpressionProcessor;
import org.mitre.synthea.helpers.RandomValueGenerator;
import org.mitre.synthea.helpers.TimeSeriesData;
import org.mitre.synthea.helpers.Utilities;
import org.mitre.synthea.helpers.physiology.IoMapper;
import org.mitre.synthea.modules.EncounterModule;
import org.mitre.synthea.world.agents.Person;
import org.mitre.synthea.world.agents.Provider;
import org.mitre.synthea.world.concepts.ClinicianSpecialty;
import org.mitre.synthea.world.concepts.HealthRecord;
import org.mitre.synthea.world.concepts.HealthRecord.CarePlan;
import org.mitre.synthea.world.concepts.HealthRecord.Code;
import org.mitre.synthea.world.concepts.HealthRecord.EncounterType;
import org.mitre.synthea.world.concepts.HealthRecord.Entry;
import org.mitre.synthea.world.concepts.HealthRecord.Medication;
import org.mitre.synthea.world.concepts.HealthRecord.Report;
import org.simulator.math.odes.MultiTable;

public abstract class State implements Cloneable, Serializable {
  public Module module;
  public String name;
  public Long entered;
  public Entry entry;
  public Long exited;

  private Transition transition;
  // note that these are not Transition objects, because they are JSON lists
  private String directTransition; // or in this case just a String
  private List<ConditionalTransitionOption> conditionalTransition;
  private List<DistributedTransitionOption> distributedTransition;
  private List<ComplexTransitionOption> complexTransition;
  private List<LookupTableTransitionOption> lookupTableTransition;
  public List<String> remarks;
  
  public static boolean ENABLE_PHYSIOLOGY_STATE =
      Boolean.parseBoolean(Config.get("physiology.state.enabled", "false"));

  protected void initialize(Module module, String name, JsonObject definition) {
    this.module = module;
    this.name = name;

    if (directTransition != null) {
      this.transition = new DirectTransition(directTransition);
    } else if (distributedTransition != null) {
      this.transition = new DistributedTransition(distributedTransition);
    } else if (conditionalTransition != null) {
      this.transition = new ConditionalTransition(conditionalTransition);
    } else if (complexTransition != null) {
      this.transition = new ComplexTransition(complexTransition);
    } else if (lookupTableTransition != null) {
      this.transition = new LookupTableTransition(lookupTableTransition);
    } else if (!(this instanceof Terminal)) {
      throw new RuntimeException("State `" + name + "` has no transition.\n");
    }
  }

  /**
   * Construct a state object from the given definitions.
   *
   * @param module
   *          The module this state belongs to
   * @param name
   *          The name of the state
   * @param definition
   *          The JSON definition of the state
   * @return The constructed State object. The returned object will be of the appropriate subclass
   *         of State, based on the "type" parameter in the JSON definition.
   * @throws Exception
   *           if the state type does not exist
   */
  public static State build(Module module, String name, JsonObject definition) throws Exception {
    String className = State.class.getName() + "$" + definition.get("type").getAsString();

    Class<?> stateClass = Class.forName(className);

    Gson gson = Utilities.getGson();
    State state = (State) gson.fromJson(definition, stateClass);

    state.initialize(module, name, definition);

    return state;
  }

  /**
   * clone() should copy all the necessary variables of this State so that it can be correctly
   * executed and modified without altering the original copy. So for example, 'entered' and
   * 'exited' times should not be copied so the clone can be cleanly executed.
   */
  public State clone() {
    try {
      State clone = (State) super.clone();
      clone.module = this.module;
      clone.name = this.name;
      clone.transition = this.transition;
      clone.remarks = this.remarks;
      return clone;
    } catch (CloneNotSupportedException e) {
      // should not happen, and not something we can handle
      throw new RuntimeException(e);
    }
  }

  public String transition(Person person, long time) {
    return transition.follow(person, time);
  }

  public Transition getTransition() {
    return transition;
  }

  /**
   * Process this State with the given Person at the specified time within the simulation.
   * If this State generates a HealthRecord.Entry during processing, then the resulting data
   * will reside in the State.entry field.
   *
   * @param person
   *          : the person being simulated
   * @param time
   *          : the date within the simulated world
   * @return `true` if processing should continue to the next state, `false` if the processing
   *         should halt for this time step.
   */
  public abstract boolean process(Person person, long time);

  /**
   * Run the state. This processes the state, setting entered and exit times.
   *
   * @param person
   *          the person being simulated
   * @param time
   *          the date within the simulated world
   * @return `true` if processing should continue to the next state, `false` if the processing
   *         should halt for this time step.
   */
  public boolean run(Person person, long time) {
    // System.out.format("State: %s\n", this.name);
    if (!person.alive(time)) {
      return false;
    }
    if (this.entered == null) {
      this.entered = time;
    }
    boolean exit = process(person, time);

    if (exit) {
      // Delay state returns a special value for exited,
      // to indicate when the delay actually completed.
      if (this instanceof Delay) {
        this.exited = ((Delay)this).next;
      } else {
        this.exited = time;
      }
    }

    return exit;
  }

  public String toString() {
    return this.getClass().getSimpleName() + " '" + name + "'";
  }

  /**
   * The Initial state type is the first state that is processed in a generic module. It does not
   * provide any specific function except to indicate the starting point, so it has no properties
   * except its type. The Initial state requires the specific name "Initial". In addition, it is the
   * only state for which there can only be one in the whole module.
   */
  public static class Initial extends State {
    @Override
    public boolean process(Person person, long time) {
      return true;
    }
  }

  /**
   * The Simple state type indicates a state that performs no additional actions, adds no additional
   * information to the patient entity, and just transitions to the next state. As an example, this
   * state may be used to chain conditional or distributed transitions, in order to represent
   * complex logic.
   */
  public static class Simple extends State {
    @Override
    public boolean process(Person person, long time) {
      return true;
    }
  }

  /**
   * The CallSubmodule state immediately processes a reusable series of states contained in a
   * submodule. These states are processes in the same time step, starting with the submodule's
   * Initial state. Once the submodule's Terminal state is reached, execution of the calling module
   * resumes.
   */
  public static class CallSubmodule extends State {
    private String submodule;

    @Override
    public CallSubmodule clone() {
      CallSubmodule clone = (CallSubmodule) super.clone();
      clone.submodule = submodule;
      return clone;
    }

    @Override
    public boolean process(Person person, long time) {
      // e.g. "submodule": "medications/otc_antihistamine"
      List<State> moduleHistory = person.history;
      Module submod = Module.getModuleByPath(submodule);
      HealthRecord.Encounter encounter = person.getCurrentEncounter(module);
      if (encounter != null) {
        person.setCurrentEncounter(submod, encounter);
      }
      boolean completed = submod.process(person, time);

      if (completed) {
        // add the history from the submodule to this module's history, at the front
        moduleHistory.addAll(0, person.history);
        // clear the submodule history
        person.attributes.remove(submod.name);
        // reset person.history to this module's history
        person.history = moduleHistory;
        // add this state to history to indicate we returned to this module
        person.history.add(0, this);
        // start using the current encounter, it may have changed
        encounter = person.getCurrentEncounter(submod);
        if (encounter != null) {
          person.setCurrentEncounter(module, encounter);
        }
        return true;
      } else {
        // reset person.history to this module's history
        person.history = moduleHistory;
        // the submodule is still processing
        // next time we call this state it should pick up where it left off
        return false;
      }
    }
  }
  
  /**
   * The Physiology state executes a physiology simulation according to the provided
   * configuration options. Expressions can be used to map Patient attributes /
   * VitalSigns to model parameters, and vice versa, or they can be mapped directly.
   * This is an alternative way to get simulation results applicable for a specific
   * module. If a simulation is intended to provide VitalSign values, a physiology
   * value generator should be used instead.
   */
  public static class Physiology extends State {
    private String model;
    private String solver;
    private double stepSize;
    private double simDuration;
    private double leadTime;
    private String altDirectTransition;
    private List<IoMapper> inputs;
    private List<IoMapper> outputs;
    private Transition altTransition;
    private transient PhysiologySimulator simulator;
    private transient Map<String,String> paramTypes;
    
    @Override
    protected void initialize(Module module, String name, JsonObject definition) {
      super.initialize(module, name, definition);
      
      if (altDirectTransition == null || altDirectTransition == "") {
        throw new RuntimeException("All Physiology States MUST have an alt_direct_transition"
            + " defined in the event that Physiology States are disabled.");
      }
      
      this.altTransition = new DirectTransition(altDirectTransition);
      
      if (leadTime > simDuration) {
        throw new IllegalArgumentException(
            "Simulation lead time cannot be greater than sim duration!");
      }

      if (ENABLE_PHYSIOLOGY_STATE) {
        setup();
      }
    }
    
    private void setup() {
      simulator = new PhysiologySimulator(model, solver, stepSize, simDuration);
      paramTypes = new HashMap<String, String>();
      
      for (String param : simulator.getParameters()) {
        // Assume all physiology model inputs are lists of Decimal objects which is typically
        // the case
        // TODO: Look into whether SBML supports other parameter types, and if so, how we might map
        // those types to CQL types
        paramTypes.put(param, "List<Decimal>");
      }
      
      for (IoMapper mapper : inputs) {
        mapper.initialize(paramTypes);
      }
      for (IoMapper mapper : outputs) {
        mapper.initialize(paramTypes);
      }
    }

    @Override
    public Physiology clone() {
      super.clone();
      Physiology clone = (Physiology) super.clone();
      clone.model = model;
      clone.solver = solver;
      clone.stepSize = stepSize;
      clone.simDuration = simDuration;
      clone.leadTime = leadTime;
      clone.altDirectTransition = altDirectTransition;
      
      List<IoMapper> inputList = new ArrayList<IoMapper>(inputs.size());
      for (IoMapper mapper : inputs) {
        inputList.add(new IoMapper(mapper));
      }
      clone.inputs = inputList;
      
      List<IoMapper> outputList = new ArrayList<IoMapper>(outputs.size());
      for (IoMapper mapper : outputs) {
        outputList.add(new IoMapper(mapper));
      }
      clone.outputs = outputList;
      
      clone.setup();
      
      return clone;
    }

    @Override
    public boolean process(Person person, long time) {
      if (!ENABLE_PHYSIOLOGY_STATE) {
        return true;
      }
      Map<String,Double> modelInputs = new HashMap<String,Double>();
      for (IoMapper mapper : inputs) {
        mapper.toModelInputs(person, time, modelInputs);
      }
      try {
        MultiTable results = simulator.run(modelInputs);
        for (IoMapper mapper : outputs) {
          switch (mapper.getType()) {
            default:
            case ATTRIBUTE:
              person.attributes.put(mapper.getTo(),
                  mapper.getOutputResult(results, leadTime));
              break;
            case VITAL_SIGN:
              throw new IllegalArgumentException(
                    "Mapping to VitalSigns is unsupported in the Physiology State. "
                    + "Define a physiology generator instead for \"" + mapper.getTo() + "\".");
          }
        }
      } catch (DerivativeException ex) {
        Logger.getLogger(State.class.getName()).log(Level.SEVERE, "Unable to solve simulation \""
            + model + "\" at time step " + time + " for person "
            + person.attributes.get(Person.ID), ex);
      }
      return true;
    }
    
    /**
     * Directs to the normal transition if Physiology states are enabled. Otherwise
     * directs to the alternative direct transition.
     * 
     * @param person
     *          the person being simulated
     * @param time
     *          the date within the simulated world
     * @return next state
     */
    public String transition(Person person, long time) {
      if (ENABLE_PHYSIOLOGY_STATE) {
        return super.transition(person, time);
      }
      
      return altTransition.follow(person, time);
    }
    
  }

  /**
   * The Terminal state type indicates the end of the module progression. Once a Terminal state is
   * reached, no further progress will be made. As such, Terminal states cannot have any transition
   * properties. If desired, there may be multiple Terminal states with different names to indicate
   * different ending points; however, this has no actual effect on the records that are produced.
   */
  public static class Terminal extends State {
    @Override
    public boolean process(Person person, long time) {
      return false;
    }
  }

  /**
   * The Delay state type introduces a pre-configured temporal delay in the module's timeline. As a
   * simple example, a Delay state may indicate a one-month gap in time between an initial encounter
   * and a followup encounter. The module will not pass through the Delay state until the proper
   * amount of time has passed. The Delay state may define an exact time to delay (e.g. 4 days) or a
   * range of time to delay (e.g. 5 - 7 days).
   *
   * <p>Implementation Details Synthea generation occurs in time steps; the default time step is 7
   * days. This means that if a module is processed on a given date, the next time it is processed
   * will be exactly 7 days later. If a delay expiration falls between time steps (e.g. day 3 of a
   * 7-day time step), then the first time step after the delay expiration will effectively rewind
   * the clock to the delay expiration time and process states using that time. Once it reaches a
   * state that it can't pass through, it will process it once more using the original (7-day time
   * step) time.
   */
  public static class Delay extends State {
    // next is "transient" in the sense that it represents object state
    // as opposed to the other fields which represent object definition
    // hence it is not set in clone()
    public Long next;

    private RangeWithUnit<Long> range;
    private ExactWithUnit<Long> exact;


    @Override
    public Delay clone() {
      Delay clone = (Delay) super.clone();
      clone.exact = exact;
      clone.range = range;
      return clone;
    }

    @Override
    public boolean process(Person person, long time) {
      if (this.next == null) {
        if (exact != null) {
          // use an exact quantity
          this.next = time + Utilities.convertTime(exact.unit, exact.quantity);
        } else if (range != null) {
          // use a range
          this.next =
              time + Utilities.convertTime(range.unit, (long) person.rand(range.low, range.high));
        } else {
          throw new RuntimeException("Delay state has no exact or range: " + this);
        }
      }

      return ((time >= this.next) && person.alive(this.next));
    }
  }

  /**
   * The Guard state type indicates a point in the module through which a patient can only pass if
   * they meet certain logical conditions. For example, a Guard may block a workflow until the
   * patient reaches a certain age, after which the Guard allows the module to continue to progress.
   * Depending on the condition(s), a patient may be blocked by a Guard until they die - in which
   * case they never reach the module's Terminal state.
   *
   * <p>The Guard state's allow property provides the logical condition(s) which must be met to
   * allow the module to continue to the next state. Guard states are similar to conditional
   * transitions in some ways, but also have an important difference. A conditional transition
   * tests conditions once and uses the result to immediately choose the next state. A Guard
   * state will test the same condition on every time-step until the condition passes, at which
   * point it progresses to the next state.
   */
  public static class Guard extends State {
    private Logic allow;

    @Override
    public Guard clone() {
      Guard clone = (Guard) super.clone();
      clone.allow = allow;
      return clone;
    }

    @Override
    public boolean process(Person person, long time) {
      boolean exit = allow.test(person, time);
      if (exit) {
        this.exited = time;
      }
      return exit;
    }
  }

  /**
   * The SetAttribute state type sets a specified attribute on the patient entity. In addition to
   * the assign_to_attribute property on MedicationOrder/ConditionOnset/etc states, this state
   * allows for arbitrary text or values to be set on an attribute, or for the attribute to be
   * reset.
   */
  public static class SetAttribute extends State {
    private String attribute;
    private Object value;
    private Range<Double> range;
    private String expression;
    private transient ThreadLocal<ExpressionProcessor> threadExpProcessor;
    private String seriesData;
    private double period;

    
    private ThreadLocal<ExpressionProcessor> getExpProcessor() {
      // If the ThreadLocal instance hasn't been created yet, create it now
      if (threadExpProcessor == null) {
        threadExpProcessor = new ThreadLocal<ExpressionProcessor>();
      }
      
      // If there's an expression, create the processor for it
      if (this.expression != null && threadExpProcessor.get() == null) { 
        threadExpProcessor.set(new ExpressionProcessor(this.expression));
      }

      return threadExpProcessor;
    }

    @Override
    protected void initialize(Module module, String name, JsonObject definition) {
      super.initialize(module, name, definition);
      
      // special handling for integers
      if (value instanceof Double) {
        double doubleVal = (double)value;

        if (doubleVal == Math.rint(doubleVal)) {
          value = (int) doubleVal;
        }
      }
      
      // Series data default period is 1.0s
      if (period <= 0.0) {
        period = 1.0;
      }
    }

    @Override
    public SetAttribute clone() {
      SetAttribute clone = (SetAttribute) super.clone();
      clone.attribute = attribute;
      clone.value = value;
      clone.range = range;
      clone.expression = expression;
      clone.threadExpProcessor = threadExpProcessor;
      clone.seriesData = seriesData;
      clone.period = period;
      return clone;
    }

    @Override
    public boolean process(Person person, long time) {
      ThreadLocal<ExpressionProcessor> expProcessor = getExpProcessor();
      if (expProcessor.get() != null) {
        value = expProcessor.get().evaluate(person, time);
<<<<<<< HEAD
      } else if (range != null) {
        value = person.rand(range.low, range.high, range.decimals);
      }

=======
      } else if (seriesData != null) {
        String[] items = seriesData.split(" ");
        TimeSeriesData data = new TimeSeriesData(items.length, period);
        
        for (int i = 0; i < items.length; i++) {
          try {
            data.addValue(Double.parseDouble(items[i]));
          } catch (NumberFormatException nfe) {
            throw new RuntimeException("unable to parse \"" + items[i]
                + "\" in SetAttribute state for \"" + attribute + "\"", nfe);
          }
        }
        
        value = data;
      } 
      
>>>>>>> dd88528f
      if (value != null) {
        person.attributes.put(attribute, value);
      } else if (person.attributes.containsKey(attribute)) {
        // intentionally clear out the variable
        person.attributes.remove(attribute);
      }

      return true;
    }
  }

  /**
   * The Counter state type increments or decrements a specified numeric attribute on the patient
   * entity. In essence, this state counts the number of times it is processed.
   *
   * <p>Note: The attribute is initialized with a default value of 0 if not previously set.
   */
  public static class Counter extends State {
    private String attribute;
    private String action;
    private boolean increment;
    private int amount;

    @Override
    protected void initialize(Module module, String name, JsonObject definition) {
      super.initialize(module, name, definition);
      increment = action.equals("increment");
      if (amount == 0) {
        // default to 1 for legacy compatibility
        amount = 1;
      }
    }

    @Override
    public Counter clone() {
      Counter clone = (Counter) super.clone();
      clone.attribute = attribute;
      clone.increment = increment;
      clone.amount = amount;
      return clone;
    }

    @Override
    public boolean process(Person person, long time) {
      int counter = 0;
      if (person.attributes.containsKey(attribute)) {
        // this cast as int from double is to handle cases where the attribute
        // is either a java.lang.Double or java.lang.Integer
        counter = (int) Double.parseDouble(person.attributes.get(attribute).toString());
      }

      if (increment) {
        counter = counter + amount;
      } else {
        counter = counter - amount;
      }
      person.attributes.put(attribute, counter);
      return true;
    }
  }

  /**
   * The Encounter state type indicates a point in the module where an encounter should take place.
   * Encounters are important in Synthea because they are generally the mechanism through which the
   * actual patient record is updated (a disease is diagnosed, a medication is prescribed, etc). The
   * generic module framework supports integration with scheduled wellness encounters from Synthea's
   * Encounters module, as well as creation of new stand-alone encounters.
   *
   * <p>Scheduled Wellness Encounters vs. Standalone Encounters An Encounter state with the wellness
   * property set to true will block until the next scheduled wellness encounter occurs. Scheduled
   * wellness encounters are managed by the Encounters module in Synthea and, depending on the
   * patient's age, typically occur every 1 - 3 years. When a scheduled wellness encounter finally
   * does occur, Synthea will search the generic modules for currently blocked Encounter states and
   * will immediately process them (and their subsequent states). An example where this might be
   * used is for a condition that onsets between encounters, but isn't found and diagnosed until the
   * next regularly scheduled wellness encounter.
   *
   * <p>An Encounter state without the wellness property set will be processed and recorded in the
   * patient record immediately. Since this creates an encounter, the encounter_class and one or
   * more codes must be specified in the state configuration. This is how generic modules can
   * introduce encounters that are not already scheduled by other modules.
   *
   * <p>Encounters and Related Events Encounters are typically the mechanism through which a
   * patient's record will be updated. This makes sense since most recorded events (diagnoses,
   * prescriptions, and procedures) should happen in the context of an encounter. When an Encounter
   * state is successfully processed, Synthea will look through the previously processed states for
   * un-recorded ConditionOnset or AllergyOnset instances that indicate that Encounter (by name) as
   * the target_encounter. If Synthea finds any, they will be recorded in the patient's record at
   * the time of the encounter. This is the mechanism for onsetting a disease before it is
   * discovered and diagnosed.
   */
  public static class Encounter extends State {
    private boolean wellness;
    private String encounterClass;
    private List<Code> codes;
    private String reason;

    @Override
    public Encounter clone() {
      Encounter clone = (Encounter) super.clone();
      clone.wellness = wellness;
      clone.encounterClass = encounterClass;
      clone.reason = reason;
      clone.codes = codes;
      return clone;
    }

    @Override
    public boolean process(Person person, long time) {
      if (wellness) {
        HealthRecord.Encounter encounter = person.record.currentEncounter(time);
        entry = encounter;
        String activeKey = EncounterModule.ACTIVE_WELLNESS_ENCOUNTER + " " + this.module.name;
        if (person.attributes.containsKey(activeKey)) {
          person.attributes.remove(activeKey);
          person.setCurrentEncounter(module, encounter);
          diagnosePastConditions(person, time);
          if (!encounter.chronicMedsRenewed && person.chronicMedications.size() > 0) {
            renewChronicMedicationsAtWellness(person, time);
            encounter.chronicMedsRenewed = true;
          }
          return true;
        } else {
          // Block until we're in a wellness encounter... then proceed.
          return false;
        }
      } else {
        EncounterType type = EncounterType.fromString(encounterClass);
        HealthRecord.Encounter encounter = EncounterModule.createEncounter(person, time, type,
            ClinicianSpecialty.GENERAL_PRACTICE, null);
        entry = encounter;
        if (codes != null) {
          encounter.codes.addAll(codes);
        }
        person.setCurrentEncounter(module, encounter);
        encounter.name = this.name;

        diagnosePastConditions(person, time);

        if (reason != null) {
          if (person.attributes.containsKey(reason)) {
            Entry condition = (Entry) person.attributes.get(reason);
            encounter.reason = condition.codes.get(0);
          } else if (person.hadPriorState(reason)) {
            // loop through the present conditions, the condition "name" will match
            // the name of the ConditionOnset state (aka "reason")
            for (Entry entry : person.record.present.values()) {
              if (reason.equals(entry.name)) {
                encounter.reason = entry.codes.get(0);
                break;
              }
            }
          }
        }

        return true;
      }
    }

    private void diagnosePastConditions(Person person, long time) {
      // reminder: history[0] is current state, history[size-1] is Initial
      for (State state : person.history) {
        if (state instanceof OnsetState) {
          OnsetState onset = (OnsetState) state;

          if (!onset.diagnosed && this.name.equals(onset.targetEncounter)) {
            onset.diagnose(person, time);
          }
        } else if (state instanceof Encounter && state != this && state.name.equals(this.name)) {
          // a prior instance of hitting this same state. no need to go back any further
          break;
        }
      }
    }

    private void renewChronicMedicationsAtWellness(Person person, long time) {
      // note that this code has some child codes for various different reasons,
      // eg "medical aim achieved", "ineffective", "avoid interaction", "side effect", etc
      Code expiredCode = new Code("SNOMED-CT", "182840001", 
          "Drug treatment stopped - medical advice");

      // We keep track of the meds we renewed to add them to the chronic list later
      // as we can't modify the list of chronic meds while iterating.
      List<Medication> renewedMedications =
          new ArrayList<Medication>(person.chronicMedications.values().size());

      // Go through each chronic medication and "reorder"
      for (Medication chronicMedication : person.chronicMedications.values()) {
        // RxNorm code
        String primaryCode = chronicMedication.type;

        // Removes from Chronic List as well; but won't affect iterator.
        person.record.medicationEnd(time, primaryCode, expiredCode);

        // IMPORTANT: 3rd par is false to prevent modification of chronic meds
        // list as we iterate over it According to the documentation, the
        // results of modifying the array (x remove) are undefined
        Medication medication = person.record.medicationStart(time, primaryCode,
            false);

        // Copy over the characteristics from old medication to new medication
        medication.name = chronicMedication.name;
        medication.codes.addAll(chronicMedication.codes);
        medication.reasons.addAll(chronicMedication.reasons);
        medication.prescriptionDetails = chronicMedication.prescriptionDetails;
        medication.administration = chronicMedication.administration;
        // NB: The next one isn't present. Normally done by
        // person.record.medicationStart, but we are avoiding modifying the
        // chronic meds list until we are done iterating
        medication.chronic = true;

        // increment number of prescriptions prescribed by respective hospital
        Provider medicationProvider = person.getCurrentProvider(module.name);
        if (medicationProvider == null) {
          // no provider associated with encounter or medication order
          medicationProvider = person.getProvider(EncounterType.WELLNESS, time);
        }
        int year = Utilities.getYear(time);
        medicationProvider.incrementPrescriptions(year);

        renewedMedications.add(medication);
      }

      // Reinitialize the chronic meds list with the meds we just created
      // Perhaps not technically necessary, as we can just keep the old ones
      // around, but this is safer.
      person.chronicMedications.clear();
      for (Medication renewedMedication : renewedMedications) {
        person.chronicMedications.put(renewedMedication.type, renewedMedication);
      }

    }

    public boolean isWellness() {
      return wellness;
    }
  }

  /**
   * The EncounterEnd state type indicates the end of the encounter the patient is currently in, for
   * example when the patient leaves a clinician's office, or is discharged from a hospital. The
   * time the encounter ended is recorded on the patient's record.
   *
   * <p>Note on Wellness Encounters Because wellness encounters are scheduled and initiated outside
   * the generic modules, and a single wellness encounter may contain observations or medications
   * from multiple modules, an EncounterEnd state will not record the end time for a wellness
   * encounter. Hence it is not strictly necessary to use an EncounterEnd state to end the wellness
   * encounter. Still, it is recommended to use an EncounterEnd state to mark a clear end to the
   * encounter.
   */
  public static class EncounterEnd extends State {
    private Code dischargeDisposition;

    @Override
    public EncounterEnd clone() {
      EncounterEnd clone = (EncounterEnd) super.clone();
      clone.dischargeDisposition = dischargeDisposition;
      return clone;
    }

    @Override
    public boolean process(Person person, long time) {
      HealthRecord.Encounter encounter = person.getCurrentEncounter(module);
      EncounterType type = EncounterType.fromString(encounter.type);
      if (type != EncounterType.WELLNESS) {
        person.record.encounterEnd(time, type);
      }
      encounter.discharge = dischargeDisposition;

      // reset current provider hash
      person.removeCurrentProvider(module.name);
      person.setCurrentEncounter(module, null);

      return true;
    }
  }

  /**
   * OnsetState is a parent class for ConditionOnset and AllergyOnset, where some common logic can
   * be shared. It is an implementation detail and should never be referenced directly in a JSON
   * module.
   */
  private abstract static class OnsetState extends State {
    public boolean diagnosed;

    protected List<Code> codes;
    protected String assignToAttribute;
    protected String targetEncounter;

    public OnsetState clone() {
      OnsetState clone = (OnsetState) super.clone();
      clone.codes = codes;
      clone.assignToAttribute = assignToAttribute;
      clone.targetEncounter = targetEncounter;
      return clone;
    }

    @Override
    public boolean process(Person person, long time) {
      updateOnsetInfo(person, time);
      HealthRecord.Encounter encounter = person.getCurrentEncounter(module);

      if (targetEncounter == null || targetEncounter.trim().length() == 0
          || (encounter != null && targetEncounter.equals(encounter.name))) {
        diagnose(person, time);
      } else if (assignToAttribute != null && codes != null) {
        // create a temporary coded entry to use for reference in the attribute,
        // which will be replaced if the thing is diagnosed
        HealthRecord.Entry codedEntry = person.record.new Entry(time, codes.get(0).code);
        codedEntry.codes.addAll(codes);

        person.attributes.put(assignToAttribute, codedEntry);
      }
      return true;
    }
    
    protected void updateOnsetInfo(Person person, long time) {
      return;
    }

    public abstract void diagnose(Person person, long time);
  }

  /**
   * The ConditionOnset state type indicates a point in the module where the patient acquires a
   * condition. This is not necessarily the same as when the condition is diagnosed and recorded in
   * the patient's record. In fact, it is possible for a condition to onset but never be discovered.
   *
   * <p>If the ConditionOnset state's target_encounter is set to the name of a future encounter,
   * then the condition will only be diagnosed when that future encounter occurs.
   */
  public static class ConditionOnset extends OnsetState {
      
    @Override
    protected void updateOnsetInfo(Person person, long time) {
      person.getOnsetConditionRecord().onConditionOnset(
          module.name, this.name, codes.get(0).display, time
      );
    }
    
    @Override
    public void diagnose(Person person, long time) {
      String primaryCode = codes.get(0).code;
      entry = person.record.conditionStart(time, primaryCode);
      entry.name = this.name;
      if (codes != null) {
        entry.codes.addAll(codes);
      }
      if (assignToAttribute != null) {
        person.attributes.put(assignToAttribute, entry);
      }

      diagnosed = true;
    }
  }

  /**
   * The ConditionEnd state type indicates a point in the module where a currently active condition
   * should be ended, for example if the patient has been cured of a disease.
   *
   * <p>The ConditionEnd state supports three ways of specifying the condition to end: By `codes[]`,
   * specifying the system, code, and display name of the condition to end By `condition_onset`,
   * specifying the name of the ConditionOnset state in which the condition was onset By
   * `referenced_by_attribute`, specifying the name of the attribute to which a previous
   * ConditionOnset state assigned a condition
   */
  public static class ConditionEnd extends State {
    private List<Code> codes;
    private String conditionOnset;
    private String referencedByAttribute;

    @Override
    public ConditionEnd clone() {
      ConditionEnd clone = (ConditionEnd) super.clone();
      clone.codes = codes;
      clone.conditionOnset = conditionOnset;
      clone.referencedByAttribute = referencedByAttribute;
      return clone;
    }

    @Override
    public boolean process(Person person, long time) {
      if (conditionOnset != null) {
        String condition = person.getOnsetConditionRecord().getConditionFromState(
            module.name, conditionOnset
        );
        if (condition != null) {
          person.getOnsetConditionRecord().onConditionEnd(module.name, condition, time);
        }
        person.record.conditionEndByState(time, conditionOnset);
      } else if (referencedByAttribute != null) {
        Entry condition = (Entry) person.attributes.get(referencedByAttribute);
        person.getOnsetConditionRecord().onConditionEnd(
            module.name, condition.codes.get(0).display, time
        );
        condition.stop = time;
        person.record.conditionEnd(time, condition.type);
      } else if (codes != null) {
        person.getOnsetConditionRecord().onConditionEnd(module.name, codes.get(0).display, time);
        codes.forEach(code -> person.record.conditionEnd(time, code.code));
      }
      return true;
    }
  }

  /**
   * The AllergyOnset state type indicates a point in the module where the patient acquires an
   * allergy. This is not necessarily the same as when the allergy is diagnosed and recorded in the
   * patient's record. In fact, it is possible for an allergy to onset but never be discovered.
   *
   * <p>If the AllergyOnset state's target_encounter is set to the name of a future encounter,
   * then the allergy will only be diagnosed when that future encounter occurs.
   */
  public static class AllergyOnset extends OnsetState {
    @Override
    public void diagnose(Person person, long time) {
      String primaryCode = codes.get(0).code;
      entry = person.record.allergyStart(time, primaryCode);
      entry.name = this.name;
      entry.codes.addAll(codes);

      if (assignToAttribute != null) {
        person.attributes.put(assignToAttribute, entry);
      }

      diagnosed = true;
    }
  }

  /**
   * The AllergyEnd state type indicates a point in the module where a currently active allergy
   * should be ended, for example if the patient's allergy subsides with time.
   *
   * <p>The AllergyEnd state supports three ways of specifying the allergy to end: By `codes[]`,
   * specifying the system, code, and display name of the allergy to end By `allergy_onset`,
   * specifying the name of the AllergyOnset state in which the allergy was onset By
   * `referenced_by_attribute`, specifying the name of the attribute to which a previous
   * AllergyOnset state assigned a condition
   *
   */
  public static class AllergyEnd extends State {
    private List<Code> codes;

    private String allergyOnset;
    private String referencedByAttribute;

    @Override
    public AllergyEnd clone() {
      AllergyEnd clone = (AllergyEnd) super.clone();
      clone.codes = codes;
      clone.allergyOnset = allergyOnset;
      clone.referencedByAttribute = referencedByAttribute;
      return clone;
    }

    @Override
    public boolean process(Person person, long time) {
      if (allergyOnset != null) {
        person.record.allergyEndByState(time, allergyOnset);
      } else if (referencedByAttribute != null) {
        Entry allergy = (Entry) person.attributes.get(referencedByAttribute);
        allergy.stop = time;
        person.record.allergyEnd(time, allergy.type);
      } else if (codes != null) {
        codes.forEach(code -> person.record.conditionEnd(time, code.code));
      }
      return true;
    }
  }

  /**
   * The MedicationOrder state type indicates a point in the module where a medication is
   * prescribed. MedicationOrder states may only be processed during an Encounter, and so must
   * occur after the target Encounter state and before the EncounterEnd. See the Encounter
   * section above for more details. The MedicationOrder state supports identifying a previous
   * ConditionOnset or the name of an attribute as the reason for the prescription. Adding a
   * 'administration' field allows for the MedicationOrder to also export a
   * MedicationAdministration into the exported FHIR record.
   */
  public static class MedicationOrder extends State {
    private List<Code> codes;
    private String reason;
    private transient JsonObject prescription; // TODO make this a Component
    private String assignToAttribute;
    private boolean administration;
    private boolean chronic;
    
    /**
     * Java Serialization support method to serialize the JsonObject prescription which isn't
     * natively serializable.
     * @param oos the stream to write to
     */
    private void writeObject(ObjectOutputStream oos) throws IOException {
      oos.defaultWriteObject();
      if (prescription != null) {
        oos.writeObject(prescription.toString());
      } else {
        oos.writeObject(null);
      }
    }
    
    /**
     * Java Serialization support method to deserialize the JsonObject prescription which isn't
     * natively serializable.
     * @param ois the stream to read from
     */
    private void readObject(ObjectInputStream ois) throws ClassNotFoundException, IOException {
      ois.defaultReadObject();
      String prescriptionJson = (String) ois.readObject();
      if (prescriptionJson != null) {
        Gson gson = Utilities.getGson();
        this.prescription = gson.fromJson(prescriptionJson, JsonObject.class);
      }
    }

    @Override
    public MedicationOrder clone() {
      MedicationOrder clone = (MedicationOrder) super.clone();
      clone.codes = codes;
      clone.reason = reason;
      clone.prescription = prescription;
      clone.assignToAttribute = assignToAttribute;
      clone.administration = administration;
      clone.chronic = chronic;
      return clone;
    }

    @Override
    public boolean process(Person person, long time) {
      String primaryCode = codes.get(0).code;
      Medication medication = person.record.medicationStart(time, primaryCode, chronic);
      entry = medication;
      medication.name = this.name;
      medication.codes.addAll(codes);

      if (reason != null) {
        // "reason" is an attribute or stateName referencing a previous conditionOnset state
        if (person.attributes.containsKey(reason)) {
          Entry condition = (Entry) person.attributes.get(reason);
          medication.reasons.addAll(condition.codes);
        } else if (person.hadPriorState(reason)) {
          // loop through the present conditions, the condition "name" will match
          // the name of the ConditionOnset state (aka "reason")
          for (Entry entry : person.record.present.values()) {
            if (reason.equals(entry.name)) {
              medication.reasons.addAll(entry.codes);
            }
          }
        }
      }

      medication.prescriptionDetails = prescription;
      medication.administration = administration;

      if (assignToAttribute != null) {
        person.attributes.put(assignToAttribute, medication);
      }
      // increment number of prescriptions prescribed by respective hospital
      Provider medicationProvider = person.getCurrentProvider(module.name);
      if (medicationProvider == null) {
        // no provider associated with encounter or medication order
        medicationProvider = person.getProvider(EncounterType.WELLNESS, time);
      }

      int year = Utilities.getYear(time);
      medicationProvider.incrementPrescriptions(year);
      return true;
    }
  }

  /**
   * The MedicationEnd state type indicates a point in the module where a currently prescribed
   * medication should be ended.
   *
   * <p>The MedicationEnd state supports three ways of specifying the medication to end:
   * By `codes[]`, specifying the code system, code, and display name of the medication to end By
   * `medication_order`, specifying the name of the MedicationOrder state in which the medication
   * was prescribed By `referenced_by_attribute`, specifying the name of the attribute to which a
   * previous MedicationOrder state assigned a medication
   */
  public static class MedicationEnd extends State {
    private List<Code> codes;
    private String medicationOrder;
    private String referencedByAttribute;

    // note that this code has some child codes for various different reasons,
    // ex "medical aim achieved", "ineffective", "avoid interaction", "side effect", etc
    private static final Code EXPIRED = new Code("SNOMED-CT", "182840001",
        "Drug treatment stopped - medical advice");

    @Override
    public MedicationEnd clone() {
      MedicationEnd clone = (MedicationEnd) super.clone();
      clone.codes = codes;
      clone.medicationOrder = medicationOrder;
      clone.referencedByAttribute = referencedByAttribute;
      return clone;
    }

    @Override
    public boolean process(Person person, long time) {
      if (medicationOrder != null) {
        person.record.medicationEndByState(time, medicationOrder, EXPIRED);
      } else if (referencedByAttribute != null) {
        Medication medication = (Medication) person.attributes.get(referencedByAttribute);
        medication.stop = time;
        person.record.medicationEnd(time, medication.type, EXPIRED);
      } else if (codes != null) {
        codes.forEach(code -> person.record.medicationEnd(time, code.code, EXPIRED));
      }
      return true;
    }
  }

  /**
   * The CarePlanStart state type indicates a point in the module where a care plan should be
   * prescribed. CarePlanStart states may only be processed during an Encounter, and so must occur
   * after the target Encounter state and before the EncounterEnd. See the Encounter section above
   * for more details. One or more codes describes the care plan and a list of activities describes
   * what the care plan entails.
   */
  public static class CarePlanStart extends State {
    private List<Code> codes;
    private List<Code> activities;
    private transient List<JsonObject> goals; // TODO: make this a Component
    private String reason;
    private String assignToAttribute;

    @Override
    public CarePlanStart clone() {
      CarePlanStart clone = (CarePlanStart) super.clone();
      clone.codes = codes;
      clone.activities = activities;
      clone.goals = goals;
      clone.reason = reason;
      clone.assignToAttribute = assignToAttribute;
      return clone;
    }

    @Override
    public boolean process(Person person, long time) {
      String primaryCode = codes.get(0).code;
      CarePlan careplan = person.record.careplanStart(time, primaryCode);
      entry = careplan;
      careplan.name = this.name;
      careplan.codes.addAll(codes);

      if (activities != null) {
        careplan.activities.addAll(activities);
      }
      if (goals != null) {
        careplan.goals.addAll(goals);
      }
      if (reason != null) {
        // "reason" is an attribute or stateName referencing a previous conditionOnset state
        if (person.attributes.containsKey(reason)) {
          Entry condition = (Entry) person.attributes.get(reason);
          careplan.reasons.addAll(condition.codes);
        } else if (person.hadPriorState(reason)) {
          // loop through the present conditions, the condition "name" will match
          // the name of the ConditionOnset state (aka "reason")
          for (Entry entry : person.record.present.values()) {
            if (reason.equals(entry.name)) {
              careplan.reasons.addAll(entry.codes);
            }
          }
        }
      }
      if (assignToAttribute != null) {
        person.attributes.put(assignToAttribute, careplan);
      }
      return true;
    }
  }

  /**
   * The CarePlanEnd state type indicates a point in the module where a currently prescribed care
   * plan should be ended. The CarePlanEnd state supports three ways of specifying the care plan to
   * end: By `codes[]`, specifying the code system, code, and display name of the care plan to end
   * By `careplan`, specifying the name of the CarePlanStart state in which the care plan was
   * prescribed By `referenced_by_attribute`, specifying the name of the attribute to which a
   * previous CarePlanStart state assigned a care plan
   */
  public static class CarePlanEnd extends State {
    private List<Code> codes;
    private String careplan;
    private String referencedByAttribute;

    private static final Code FINISHED = new Code("SNOMED-CT", "385658003", "Done");

    @Override
    public CarePlanEnd clone() {
      CarePlanEnd clone = (CarePlanEnd) super.clone();
      clone.codes = codes;
      clone.careplan = careplan;
      clone.referencedByAttribute = referencedByAttribute;
      return clone;
    }

    @Override
    public boolean process(Person person, long time) {
      if (careplan != null) {
        person.record.careplanEndByState(time, careplan, FINISHED);
      } else if (referencedByAttribute != null) {
        CarePlan careplan = (CarePlan) person.attributes.get(referencedByAttribute);
        careplan.stop = time;
        person.record.careplanEnd(time, careplan.type, FINISHED);
      } else if (codes != null) {
        codes.forEach(code -> person.record.careplanEnd(time, code.code, FINISHED));
      }
      return true;
    }
  }

  /**
   * The Procedure state type indicates a point in the module where a procedure should be performed.
   * Procedure states may only be processed during an Encounter, and so must occur after the target
   * Encounter state and before the EncounterEnd. See the Encounter section above for more details.
   * Optionally, you may define a duration of time that the procedure takes. The Procedure also
   * supports identifying a previous ConditionOnset or an attribute as the reason for the procedure.
   */
  public static class Procedure extends State {
    private List<Code> codes;
    private String reason;
    private RangeWithUnit<Long> duration;
    private String assignToAttribute;

    @Override
    public Procedure clone() {
      Procedure clone = (Procedure) super.clone();
      clone.codes = codes;
      clone.reason = reason;
      clone.duration = duration;
      clone.assignToAttribute = assignToAttribute;
      return clone;
    }

    @Override
    public boolean process(Person person, long time) {
      String primaryCode = codes.get(0).code;
      HealthRecord.Procedure procedure = person.record.procedure(time, primaryCode);
      entry = procedure;
      procedure.name = this.name;
      procedure.codes.addAll(codes);

      if (reason != null) {
        // "reason" is an attribute or stateName referencing a previous conditionOnset state
        if (person.attributes.containsKey(reason)) {
          Entry condition = (Entry) person.attributes.get(reason);
          procedure.reasons.addAll(condition.codes);
        } else if (person.hadPriorState(reason)) {
          // loop through the present conditions, the condition "name" will match
          // the name of the ConditionOnset state (aka "reason")
          for (Entry entry : person.record.present.values()) {
            if (reason.equals(entry.name)) {
              procedure.reasons.addAll(entry.codes);
            }
          }
        }
      }
      if (duration != null) {
        double durationVal = person.rand(duration.low, duration.high);
        procedure.stop = procedure.start + Utilities.convertTime(duration.unit, (long) durationVal);
      }
      // increment number of procedures by respective hospital
      Provider provider;
      if (person.getCurrentProvider(module.name) != null) {
        provider = person.getCurrentProvider(module.name);
      } else { // no provider associated with encounter or procedure
        provider = person.getProvider(EncounterType.WELLNESS, time);
      }
      int year = Utilities.getYear(time);
      provider.incrementProcedures(year);

      if (assignToAttribute != null) {
        person.attributes.put(assignToAttribute, procedure);
      }

      return true;
    }
  }

  /**
   * The VitalSign state type indicates a point in the module where a patient's vital sign is set.
   * Vital Signs represent the actual physical state of the patient, in contrast to Observations
   * which are the recording of that physical state.
   *
   * <p>Usage Notes In general, the Vital Sign should be used if the value directly affects the
   * patient's physical condition. For example, high blood pressure directly increases the risk of
   * heart attack so any conditional logic that would trigger a heart attack should reference a
   * Vital Sign instead of an Observation. ' On the other hand, if the value only affects the
   * patient's care, using just an Observation would be more appropriate. For example, it is the
   * observation of MMSE that can lead to a diagnosis of Alzheimer's; MMSE is an observed value and
   * not a physical metric, so it should not be stored in a VitalSign.
   */
  public static class VitalSign extends State {
    private org.mitre.synthea.world.concepts.VitalSign vitalSign;
    private String unit;
    private Range<Double> range;
    private Exact<Double> exact;
    private String expression;
    private transient ThreadLocal<ExpressionProcessor> threadExpProcessor;
    
    private ThreadLocal<ExpressionProcessor> getExpProcessor() {
      // If the ThreadLocal instance hasn't been created yet, create it now
      if (threadExpProcessor == null) {
        threadExpProcessor = new ThreadLocal<ExpressionProcessor>();
      }
      
      // If there's an expression, create the processor for it
      if (this.expression != null && threadExpProcessor.get() == null) { 
        threadExpProcessor.set(new ExpressionProcessor(this.expression));
      }

      return threadExpProcessor;
    }
    
    @Override
    public VitalSign clone() {
      VitalSign clone = (VitalSign) super.clone();
      clone.range = range;
      clone.exact = exact;
      clone.vitalSign = vitalSign;
      clone.unit = unit;
      clone.expression = expression;
      clone.threadExpProcessor = threadExpProcessor;
      return clone;
    }

    @Override
    public boolean process(Person person, long time) {
      if (exact != null) {
        person.setVitalSign(vitalSign, new ConstantValueGenerator(person, exact.quantity));
      } else if (range != null) {
        person.setVitalSign(vitalSign, new RandomValueGenerator(person, range.low, range.high));
      } else if (getExpProcessor().get() != null) {
        Number value = (Number) getExpProcessor().get().evaluate(person, time);
        person.setVitalSign(vitalSign, value.doubleValue());
      } else {
        throw new RuntimeException(
            "VitalSign state has no exact quantity or low/high range: " + this);
      }

      return true;
    }
  }

  /**
   * The Observation state type indicates a point in the module where an observation is recorded.
   * Observations include clinical findings, vital signs, lab tests, etc. Observation states may
   * only be processed during an Encounter, and so must occur after the target Encounter state and
   * before the EncounterEnd. See the Encounter section above for more details.
   *
   * <p>Observation Categories Common observation categories include: "vital-signs" :
   * Clinical observations measure the body's basic functions such as such as blood pressure, heart
   * rate, respiratory rate, height, weight, body mass index, head circumference, pulse oximetry,
   * temperature, and body surface area.
   *
   * <p>"procedure" : Observations generated by other procedures. This category includes
   * observations resulting from interventional and non-interventional procedures excluding lab and
   * imaging (e.g. cardiology catheterization, endoscopy, electrodiagnostics, etc.). Procedure
   * results are typically generated by a clinician to provide more granular information about
   * component observations made during a procedure, such as where a gastroenterologist reports the
   * size of a polyp observed during a colonoscopy.
   *
   * <p>"laboratory" : The results of observations generated by laboratories. Laboratory results are
   * typically generated by laboratories providing analytic services in areas such as chemistry,
   * hematology, serology, histology, cytology, anatomic pathology, microbiology, and/or virology.
   * These observations are based on analysis of specimens obtained from the patient and submitted
   * to the laboratory.
   *
   * <p>"exam" : Observations generated by physical exam findings including direct observations made
   * by a clinician and use of simple instruments and the result of simple maneuvers performed
   * directly on the patient's body.
   *
   * <p>"social-history" : The Social History Observations define the patient's occupational,
   * personal (e.g. lifestyle), social, and environmental history and health risk factors, as well
   * as administrative data such as marital status, race, ethnicity and religious affiliation.
   */
  public static class Observation extends State {
    private List<Code> codes;
    private Range<Double> range;
    private Exact<Object> exact;
    private Code valueCode;
    private String attribute;
    private org.mitre.synthea.world.concepts.VitalSign vitalSign;
    private SampledData sampledData;
    private Attachment attachment;
    private String category;
    private String unit;
    private String expression;
    private transient ThreadLocal<ExpressionProcessor> threadExpProcessor;
    
    private ThreadLocal<ExpressionProcessor> getExpProcessor() {
      // If the ThreadLocal instance hasn't been created yet, create it now
      if (threadExpProcessor == null) {
        threadExpProcessor = new ThreadLocal<ExpressionProcessor>();
      }
      
      // If there's an expression, create the processor for it
      if (expression != null && threadExpProcessor.get() == null) { 
        threadExpProcessor.set(new ExpressionProcessor(expression));
      }

      // If there's an attachment, validate it before we process
      if (attachment != null) {
        attachment.validate();
      }

      return threadExpProcessor;
    }
    
    @Override
    public Observation clone() {
      Observation clone = (Observation) super.clone();
      clone.codes = codes;
      clone.range = range;
      clone.exact = exact;
      clone.valueCode = valueCode;
      clone.attribute = attribute;
      clone.vitalSign = vitalSign;
      clone.sampledData = sampledData;
      clone.category = category;
      clone.unit = unit;
      clone.expression = expression;
      clone.threadExpProcessor = threadExpProcessor;
      clone.attachment = attachment;
      return clone;
    }

    @Override
    public boolean process(Person person, long time) {
      String primaryCode = codes.get(0).code;
      Object value = null;
      if (exact != null) {
        value = exact.quantity;
      } else if (range != null) {
        value = person.rand(range.low, range.high, range.decimals);
      } else if (attribute != null) {
        value = person.attributes.get(attribute);
      } else if (vitalSign != null) {
        value = person.getVitalSign(vitalSign, time);
      } else if (valueCode != null) {
        value = valueCode;
      } else if (threadExpProcessor != null
          && threadExpProcessor.get() != null) {
        value = threadExpProcessor.get().evaluate(person, time);
      } else if (sampledData != null) {
        // Capture the data lists from person attributes
        sampledData.setSeriesData(person);
        value = new SampledData(sampledData);
      } else if (attachment != null) {
        attachment.process(person);
        value = new Attachment(attachment);
      }
      
      HealthRecord.Observation observation = person.record.observation(time, primaryCode, value);
      entry = observation;
      observation.name = this.name;
      observation.codes.addAll(codes);
      observation.category = category;
      observation.unit = unit;

      return true;
    }
  }
  
  /**
   * ObservationGroup is an internal parent class to provide common logic to state types that
   * package multiple observations into a single entity. It is an implementation detail and should
   * not be referenced by JSON modules directly.
   */
  private abstract static class ObservationGroup extends State {
    protected List<Code> codes;
    protected List<Observation> observations;

    public ObservationGroup clone() {
      ObservationGroup clone = (ObservationGroup) super.clone();
      clone.codes = codes;
      clone.observations = observations;
      return clone;
    }
  }

  /**
   * The MultiObservation state indicates that some number of Observations should be
   * grouped together as a single observation. This can be necessary when one observation records
   * multiple values, for example in the case of Blood Pressure, which is really 2 values, Systolic
   * and Diastolic Blood Pressure.  MultiObservation states may only be processed
   * during an Encounter, and so must occur after the target Encounter state and before the
   * EncounterEnd. See the Encounter section above for more details.
   */
  public static class MultiObservation extends ObservationGroup {
    private String category;

    @Override
    public MultiObservation clone() {
      MultiObservation clone = (MultiObservation) super.clone();
      clone.category = category;
      return clone;
    }

    @Override
    public boolean process(Person person, long time) {
      for (Observation o : observations) {
        o.process(person, time);
      }
      String primaryCode = codes.get(0).code;
      HealthRecord.Observation observation =
          person.record.multiObservation(time, primaryCode, observations.size());
      entry = observation;
      observation.name = this.name;
      observation.codes.addAll(codes);
      observation.category = category;

      return true;
    }
  }

  /**
   * The DiagnosticReport state indicates that some number of Observations should be
   * grouped together within a single Diagnostic Report. This can be used when multiple observations
   * are part of a single panel. DiagnosticReport states may only be processed during an Encounter,
   * and so must occur after the target Encounter state and before the EncounterEnd. See the
   * Encounter section above for more details.
   */
  public static class DiagnosticReport extends ObservationGroup {
    @Override
    public boolean process(Person person, long time) {
      for (Observation o : observations) {
        o.process(person, time);
      }
      String primaryCode = codes.get(0).code;
      Report report = person.record.report(time, primaryCode, observations.size());
      entry = report;
      report.name = this.name;
      report.codes.addAll(codes);

      // increment number of labs by respective provider
      Provider provider;
      if (person.getCurrentProvider(module.name) != null) {
        provider = person.getCurrentProvider(module.name);
      } else { // no provider associated with encounter or procedure
        provider = person.getProvider(EncounterType.WELLNESS, time);
      }
      int year = Utilities.getYear(time);
      provider.incrementLabs(year);

      return true;
    }
  }

  /**
   * The ImagingStudy state indicates a point in the module when an imaging study was performed.
   * An ImagingStudy consists of one or more Studies, where each Study contains one or more
   * Instances of an image. ImagingStudy states may only be processed during an Encounter,
   * and must occur after the target Encounter state and before the EncounterEnd. See the
   * Encounter section above for more details.
   */
  public static class ImagingStudy extends State {
    /** The equivalent SNOMED codes that describe this ImagingStudy as a Procedure. */
    private Code procedureCode;
    /** The Series of Instances that represent this ImagingStudy. */
    private List<HealthRecord.ImagingStudy.Series> series;
    /** Minimum and maximum number of series in this study.
     * Actual number is picked uniformly randomly from this range, copying series data from
     * the first series provided. */
    public int minNumberSeries = 0;
    public int maxNumberSeries = 0;

    @Override
    public ImagingStudy clone() {
      ImagingStudy clone = (ImagingStudy) super.clone();
      clone.procedureCode = procedureCode;
      clone.series = series;
      clone.minNumberSeries = minNumberSeries;
      clone.maxNumberSeries = maxNumberSeries;
      return clone;
    }

    @Override
    public boolean process(Person person, long time) {
      // Randomly pick number of series and instances if bounds were provided
      duplicateSeries(person);
      duplicateInstances(person);

      // The modality code of the first series is a good approximation
      // of the type of ImagingStudy this is
      String primaryModality = series.get(0).modality.code;
      entry = person.record.imagingStudy(time, primaryModality, series);

      // Also add the Procedure equivalent of this ImagingStudy to the patient's record
      String primaryProcedureCode = procedureCode.code;
      HealthRecord.Procedure procedure = person.record.procedure(time, primaryProcedureCode);
      procedure.name = this.name;
      procedure.codes.add(procedureCode);
      procedure.stop = procedure.start + TimeUnit.MINUTES.toMillis(30);
      return true;
    }

    private void duplicateSeries(Person person) {
      if (minNumberSeries > 0 && maxNumberSeries >= minNumberSeries
          && series.size() > 0) {

        // Randomly pick the number of series in this study
        int numberOfSeries = (int) person.rand(minNumberSeries, maxNumberSeries + 1);
        HealthRecord.ImagingStudy.Series referenceSeries = series.get(0);
        series = new ArrayList<HealthRecord.ImagingStudy.Series>();

        // Create the new series with random series UID
        for (int i = 0; i < numberOfSeries; i++) {
          HealthRecord.ImagingStudy.Series newSeries = referenceSeries.clone();
          newSeries.dicomUid = Utilities.randomDicomUid(i + 1, 0);
          series.add(newSeries);
        }
      } else {
        // Ensure series references are distinct (required if no. of instances is picked randomly)
        List<HealthRecord.ImagingStudy.Series> oldSeries = series;
        series = new ArrayList<HealthRecord.ImagingStudy.Series>();
        for (int i = 0; i < oldSeries.size(); i++) {
          HealthRecord.ImagingStudy.Series newSeries = oldSeries.get(i).clone();
          series.add(newSeries);
        }
      }
    }

    private void duplicateInstances(Person person) {
      for (int i = 0; i < series.size(); i++) {
        HealthRecord.ImagingStudy.Series s = series.get(i);
        if (s.minNumberInstances > 0 && s.maxNumberInstances >= s.minNumberInstances
            && s.instances.size() > 0) {

          // Randomly pick the number of instances in this series
          int numberOfInstances = (int) person.rand(s.minNumberInstances, s.maxNumberInstances + 1);
          HealthRecord.ImagingStudy.Instance referenceInstance = s.instances.get(0);
          s.instances = new ArrayList<HealthRecord.ImagingStudy.Instance>();

          // Create the new instances with random instance UIDs
          for (int j = 0; j < numberOfInstances; j++) {
            HealthRecord.ImagingStudy.Instance newInstance = referenceInstance.clone();
            newInstance.dicomUid = Utilities.randomDicomUid(i + 1, j + 1);
            s.instances.add(newInstance);
          }
        }
      }
    }
  }

  /**
   * The Symptom state type adds or updates a patient's symptom. Synthea tracks symptoms in order to
   * drive a patient's encounters, on a scale of 1-100. A symptom may be tracked for multiple
   * conditions, in these cases only the highest value is considered. See also the Symptom logical
   * condition type.
   */
  public static class Symptom extends State {
    private String symptom;
    private String cause;
    private Double probability;
    private Range<Integer> range;
    private Exact<Integer> exact;
    public boolean addressed;

    @Override
    protected void initialize(Module module, String name, JsonObject definition) {
      super.initialize(module, name, definition);
      if (cause == null) {
        cause = module.name;
      }
      if (probability == null || probability > 1 || probability < 0) {
        probability = 1.0;
      }
      addressed = false;
    }

    @Override
    public Symptom clone() {
      Symptom clone = (Symptom) super.clone();
      clone.symptom = symptom;
      clone.cause = cause;
      clone.probability = probability;
      clone.range = range;
      clone.exact = exact;
      clone.addressed = addressed;
      return clone;
    }

    @Override
    public boolean process(Person person, long time) {
      //using the module name instead of the cause
      if (person.rand() <= probability) {
        if (exact != null) {
          person.setSymptom(this.module.name, cause, symptom, time, exact.quantity, addressed);
        } else if (range != null) {
          person.setSymptom(
              this.module.name, cause, symptom, time, (int) person.rand(range.low, range.high),
              addressed
          );
        } else {
          person.setSymptom(this.module.name, cause, symptom, time, 0, addressed);
        }
      }
      return true;
    }
  }
  
  /**
   * The Device state indicates the point that a permanent or semi-permanent device
   * (for example, a prosthetic, or pacemaker) is associated to a person.
   * The actual procedure in which the device is implanted is not automatically generated
   * and should be added separately. A Device may have a manufacturer or model listed
   * for cases where there is generally only one choice.
   */
  public static class Device extends State {
    public Code code;
    public String manufacturer;
    public String model;
    public String assignToAttribute;

    @Override
    public Device clone() {
      Device clone = (Device) super.clone();
      clone.code = code;
      clone.manufacturer = manufacturer;
      clone.model = model;
      clone.assignToAttribute = assignToAttribute;
      return clone;
    }

    @Override
    public boolean process(Person person, long time) {
      HealthRecord.Device device = person.record.deviceImplant(time, code.code);
      device.name = this.name;
      device.codes.add(code);
      device.manufacturer = manufacturer;
      device.model = model;
<<<<<<< HEAD

      if (assignToAttribute != null) {
        person.attributes.put(assignToAttribute, device);
      }
      
      return true;
    }
  }
  
  /**
   * The DeviceEnd state indicates the point that a permanent or semi-permanent device
   * (for example, a prosthetic, or pacemaker) is removed from a person.
   * The actual procedure in which the device is removed is not automatically generated
   * and should be added separately.
   * The device being ended may be referenced by the name of the Device state,
   * by an attribute containing a Device, or by the code.
   */
  public static class DeviceEnd extends State {
    private List<Code> codes;
    private String device;
    private String referencedByAttribute;

    @Override
    public DeviceEnd clone() {
      DeviceEnd clone = (DeviceEnd) super.clone();
      clone.codes = codes;
      clone.device = device;
      clone.referencedByAttribute = referencedByAttribute;
      return clone;
    }

    @Override
    public boolean process(Person person, long time) {
      if (device != null) {
        person.record.deviceRemoveByState(time, device);
      } else if (referencedByAttribute != null) {
        HealthRecord.Device deviceEntry = (HealthRecord.Device) person.attributes.get(referencedByAttribute);
        if (deviceEntry != null) {
          deviceEntry.stop = time;
          person.record.deviceRemove(time, deviceEntry.type);
        }
      } else if (codes != null) {
        codes.forEach(code -> person.record.deviceRemove(time, code.code));
      }
=======

      if (assignToAttribute != null) {
        person.attributes.put(assignToAttribute, device);
      }
      
      return true;
    }
  }
  
  /**
   * The DeviceEnd state indicates the point that a permanent or semi-permanent device
   * (for example, a prosthetic, or pacemaker) is removed from a person.
   * The actual procedure in which the device is removed is not automatically generated
   * and should be added separately.
   * The device being ended may be referenced by the name of the Device state,
   * by an attribute containing a Device, or by the code.
   */
  public static class DeviceEnd extends State {
    private List<Code> codes;
    private String device;
    private String referencedByAttribute;

    @Override
    public DeviceEnd clone() {
      DeviceEnd clone = (DeviceEnd) super.clone();
      clone.codes = codes;
      clone.device = device;
      clone.referencedByAttribute = referencedByAttribute;
      return clone;
    }

    @Override
    public boolean process(Person person, long time) {
      if (device != null) {
        person.record.deviceRemoveByState(time, device);
      } else if (referencedByAttribute != null) {
        HealthRecord.Device deviceEntry = (HealthRecord.Device) person.attributes
                .get(referencedByAttribute);
        deviceEntry.stop = time;
        person.record.deviceRemove(time, deviceEntry.type);
      } else if (codes != null) {
        codes.forEach(code -> person.record.deviceRemove(time, code.code));
      }
      return true;
    }
  }
  
  /**
   * The SupplyList state includes a list of supplies that are needed for the current encounter.
   * Supplies may include things like PPE for the physician, or other resources and machines.
   *
   */
  public static class SupplyList extends State {
    // TODO: make a class for these, when needed beyond just exporting
    public List<HealthRecord.Supply> supplies;

    @Override
    public SupplyList clone() {
      SupplyList clone = (SupplyList) super.clone();
      clone.supplies = supplies;
      return clone;
    }

    @Override
    public boolean process(Person person, long time) {
      HealthRecord.Encounter encounter = person.getCurrentEncounter(module);
      encounter.supplies.addAll(supplies);
>>>>>>> dd88528f
      return true;
    }
  }
  
<<<<<<< HEAD
  /**
   * The SupplyList state includes a list of supplies that are needed for the current encounter.
   * Supplies may include things like PPE for the physician, or other resources and machines.
   *
   */
  public static class SupplyList extends State {
    public List<SupplyComponent> supplies;

    @Override
    public SupplyList clone() {
      SupplyList clone = (SupplyList) super.clone();
      clone.supplies = supplies;
      return clone;
    }

    @Override
    public boolean process(Person person, long time) {
      for (SupplyComponent s : supplies) {
        person.record.useSupply(time, s.code, s.quantity);
      }
      return true;
    }

    private static class SupplyComponent implements Serializable {
      HealthRecord.Code code;
      int quantity;
    }
  }
  
=======
>>>>>>> dd88528f
  /**
   * The Death state type indicates a point in the module at which the patient dies or the patient
   * is given a terminal diagnosis (e.g. "you have 3 months to live"). When the Death state is
   * processed, the patient's death is immediately recorded (the alive? method will return false)
   * unless range or exact attributes are specified, in which case the patient will die sometime in
   * the future. In either case the module will continue to progress to the next state(s) for the
   * current time-step. Typically, the Death state should transition to a Terminal state.
   *
   * <p>The Cause of Death listed on a Death Certificate can be specified in three ways:
   * By `codes[]`, specifying the system, code, and display name of the condition causing death.
   * By `condition_onset`, specifying the name of the ConditionOnset state in which the condition
   * causing death was onset. By `referenced_by_attribute`, specifying the name of the attribute to
   * which a previous ConditionOnset state assigned a condition that caused death.
   *
   * <p>Implementation Warning If a Death state is processed after a Delay, it may cause
   * inconsistencies in the record. This is because the Delay implementation must rewind time to
   * correctly honor the requested delay duration. If it rewinds time, and then the patient dies at
   * the rewinded time, then any modules that were processed before the generic module may have
   * created events and records with a timestamp after the patient's death.
   */
  public static class Death extends State {
    private List<Code> codes;
    private String conditionOnset;
    private String referencedByAttribute;
    private RangeWithUnit<Integer> range;
    private ExactWithUnit<Integer> exact;

    @Override
    public Death clone() {
      Death clone = (Death) super.clone();
      clone.codes = codes;
      clone.conditionOnset = conditionOnset;
      clone.referencedByAttribute = referencedByAttribute;
      clone.range = range;
      clone.exact = exact;
      return clone;
    }

    @Override
    public boolean process(Person person, long time) {
      Code reason = null;
      if (codes != null) {
        reason = codes.get(0);
      } else if (conditionOnset != null) {
        if (person.hadPriorState(conditionOnset)) {
          // loop through the present conditions, the condition "name" will match
          // the name of the ConditionOnset state (aka "reason")
          for (Entry entry : person.record.present.values()) {
            if (entry.name != null && entry.name.equals(conditionOnset)) {
              reason = entry.codes.get(0);
            }
          }
        }
      } else if (referencedByAttribute != null) {
        Entry entry = (Entry) person.attributes.get(referencedByAttribute);
        if (entry == null) {
          // condition referenced but not yet diagnosed
          throw new RuntimeException("Attribute '" + referencedByAttribute
              + "' was referenced by state '" + name + "' but not set");
        }
        reason = entry.codes.get(0);
      }
      if (exact != null) {
        long timeOfDeath = time + Utilities.convertTime(exact.unit, exact.quantity);
        person.recordDeath(timeOfDeath, reason);
        return true;
      } else if (range != null) {
        double duration = person.rand(range.low, range.high);
        long timeOfDeath = time + Utilities.convertTime(range.unit, (long) duration);
        person.recordDeath(timeOfDeath, reason);
        return true;
      } else {
        person.recordDeath(time, reason);
        return true;
      }
    }
  }
}<|MERGE_RESOLUTION|>--- conflicted
+++ resolved
@@ -580,12 +580,8 @@
       ThreadLocal<ExpressionProcessor> expProcessor = getExpProcessor();
       if (expProcessor.get() != null) {
         value = expProcessor.get().evaluate(person, time);
-<<<<<<< HEAD
       } else if (range != null) {
         value = person.rand(range.low, range.high, range.decimals);
-      }
-
-=======
       } else if (seriesData != null) {
         String[] items = seriesData.split(" ");
         TimeSeriesData data = new TimeSeriesData(items.length, period);
@@ -600,9 +596,8 @@
         }
         
         value = data;
-      } 
-      
->>>>>>> dd88528f
+      }
+
       if (value != null) {
         person.attributes.put(attribute, value);
       } else if (person.attributes.containsKey(attribute)) {
@@ -1838,12 +1833,11 @@
       device.codes.add(code);
       device.manufacturer = manufacturer;
       device.model = model;
-<<<<<<< HEAD
 
       if (assignToAttribute != null) {
         person.attributes.put(assignToAttribute, device);
       }
-      
+
       return true;
     }
   }
@@ -1875,7 +1869,8 @@
       if (device != null) {
         person.record.deviceRemoveByState(time, device);
       } else if (referencedByAttribute != null) {
-        HealthRecord.Device deviceEntry = (HealthRecord.Device) person.attributes.get(referencedByAttribute);
+        HealthRecord.Device deviceEntry = (HealthRecord.Device) person.attributes
+                .get(referencedByAttribute);
         if (deviceEntry != null) {
           deviceEntry.stop = time;
           person.record.deviceRemove(time, deviceEntry.type);
@@ -1883,62 +1878,17 @@
       } else if (codes != null) {
         codes.forEach(code -> person.record.deviceRemove(time, code.code));
       }
-=======
-
-      if (assignToAttribute != null) {
-        person.attributes.put(assignToAttribute, device);
-      }
-      
-      return true;
-    }
-  }
-  
-  /**
-   * The DeviceEnd state indicates the point that a permanent or semi-permanent device
-   * (for example, a prosthetic, or pacemaker) is removed from a person.
-   * The actual procedure in which the device is removed is not automatically generated
-   * and should be added separately.
-   * The device being ended may be referenced by the name of the Device state,
-   * by an attribute containing a Device, or by the code.
-   */
-  public static class DeviceEnd extends State {
-    private List<Code> codes;
-    private String device;
-    private String referencedByAttribute;
-
-    @Override
-    public DeviceEnd clone() {
-      DeviceEnd clone = (DeviceEnd) super.clone();
-      clone.codes = codes;
-      clone.device = device;
-      clone.referencedByAttribute = referencedByAttribute;
-      return clone;
-    }
-
-    @Override
-    public boolean process(Person person, long time) {
-      if (device != null) {
-        person.record.deviceRemoveByState(time, device);
-      } else if (referencedByAttribute != null) {
-        HealthRecord.Device deviceEntry = (HealthRecord.Device) person.attributes
-                .get(referencedByAttribute);
-        deviceEntry.stop = time;
-        person.record.deviceRemove(time, deviceEntry.type);
-      } else if (codes != null) {
-        codes.forEach(code -> person.record.deviceRemove(time, code.code));
-      }
-      return true;
-    }
-  }
-  
+      return true;
+    }
+  }
+
   /**
    * The SupplyList state includes a list of supplies that are needed for the current encounter.
    * Supplies may include things like PPE for the physician, or other resources and machines.
    *
    */
   public static class SupplyList extends State {
-    // TODO: make a class for these, when needed beyond just exporting
-    public List<HealthRecord.Supply> supplies;
+    public List<SupplyComponent> supplies;
 
     @Override
     public SupplyList clone() {
@@ -1949,31 +1899,6 @@
 
     @Override
     public boolean process(Person person, long time) {
-      HealthRecord.Encounter encounter = person.getCurrentEncounter(module);
-      encounter.supplies.addAll(supplies);
->>>>>>> dd88528f
-      return true;
-    }
-  }
-  
-<<<<<<< HEAD
-  /**
-   * The SupplyList state includes a list of supplies that are needed for the current encounter.
-   * Supplies may include things like PPE for the physician, or other resources and machines.
-   *
-   */
-  public static class SupplyList extends State {
-    public List<SupplyComponent> supplies;
-
-    @Override
-    public SupplyList clone() {
-      SupplyList clone = (SupplyList) super.clone();
-      clone.supplies = supplies;
-      return clone;
-    }
-
-    @Override
-    public boolean process(Person person, long time) {
       for (SupplyComponent s : supplies) {
         person.record.useSupply(time, s.code, s.quantity);
       }
@@ -1985,9 +1910,7 @@
       int quantity;
     }
   }
-  
-=======
->>>>>>> dd88528f
+
   /**
    * The Death state type indicates a point in the module at which the patient dies or the patient
    * is given a terminal diagnosis (e.g. "you have 3 months to live"). When the Death state is
