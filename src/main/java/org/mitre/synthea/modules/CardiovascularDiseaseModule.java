package org.mitre.synthea.modules;

import java.util.Arrays;
import java.util.Collection;
import java.util.HashMap;
import java.util.List;
import java.util.Map;
import java.util.concurrent.TimeUnit;
import java.util.stream.Collectors;

import org.mitre.synthea.engine.Module;
import org.mitre.synthea.helpers.Attributes;
import org.mitre.synthea.helpers.Attributes.Inventory;
import org.mitre.synthea.helpers.Utilities;
import org.mitre.synthea.modules.risk_calculators.ASCVD;
import org.mitre.synthea.modules.risk_calculators.Framingham;
import org.mitre.synthea.world.agents.Person;
import org.mitre.synthea.world.concepts.ClinicianSpecialty;
import org.mitre.synthea.world.concepts.HealthRecord;
import org.mitre.synthea.world.concepts.HealthRecord.Code;
import org.mitre.synthea.world.concepts.HealthRecord.Encounter;
import org.mitre.synthea.world.concepts.HealthRecord.EncounterType;
import org.mitre.synthea.world.concepts.HealthRecord.Entry;
import org.mitre.synthea.world.concepts.HealthRecord.Medication;
import org.mitre.synthea.world.concepts.HealthRecord.Procedure;

import org.mitre.synthea.world.concepts.VitalSign;

public final class CardiovascularDiseaseModule extends Module {
  public CardiovascularDiseaseModule() {
    this.name = "Cardiovascular Disease";
  }

  public Module clone() {
    return this;
  }

  @Override
  public boolean process(Person person, long time) {
    if (!person.alive(time)) {
      return true;
    }
    // run through all of the rules defined
    // ruby "rules" are converted to static functions here
    // since this is intended to only be temporary
    // until we can convert this module to GMF

    // TODO: make this a config parameter for which risk system we want to use
    boolean useFramingham = false;
    if (useFramingham) {
        calculateCardioRisk(person, time);
    } else {
        calculateAscvdRisk(person, time);
    }

    double framinghamCVD = Framingham.cvd10Year(person, time, false);
    person.attributes.put("framingham_cvd", framinghamCVD);

//    onsetCoronaryHeartDisease(person, time);
//    coronaryHeartDiseaseProgression(person, time);
//    noCoronaryHeartDisease(person, time);
    calculateAtrialFibrillationRisk(person, time);
//    getAtrialFibrillation(person, time);
    calculateStrokeRisk(person, time);
//    getStroke(person, time);
//    endEmergency(person, time);

    // java modules will never "finish"
    return false;
  }

  //////////////
  // RESOURCES//
  //////////////

  private static final String CVD_ENCOUNTER = "cardiovascular_encounter";
  private static final Map<String, Code> LOOKUP;
  private static final Map<String, Integer> MEDICATION_AVAILABLE;
  private static final Map<String, List<String>> EMERGENCY_MEDS;
  private static final Map<String, List<String>> EMERGENCY_PROCEDURES;
  private static final Map<String, List<String>> HISTORY_CONDITIONS;

  static {
    MEDICATION_AVAILABLE = new HashMap<>();
    MEDICATION_AVAILABLE.put("clopidogrel", 1997);
    MEDICATION_AVAILABLE.put("simvastatin", 1991);
    MEDICATION_AVAILABLE.put("amlodipine", 1994);
    MEDICATION_AVAILABLE.put("nitroglycerin", 1878);
    MEDICATION_AVAILABLE.put("warfarin", 1954);
    MEDICATION_AVAILABLE.put("verapamil", 1981);
    MEDICATION_AVAILABLE.put("digoxin", 1954);
    MEDICATION_AVAILABLE.put("atorvastatin", 1996);
    MEDICATION_AVAILABLE.put("captopril", 1981);
    MEDICATION_AVAILABLE.put("alteplase", 1987);
    MEDICATION_AVAILABLE.put("epinephrine", 1906);
    MEDICATION_AVAILABLE.put("amiodarone", 1962);
    MEDICATION_AVAILABLE.put("atropine", 1903);

    LOOKUP = new HashMap<>();
    // conditions
    LOOKUP.put("stroke", new Code("SNOMED-CT", "230690007", "Stroke"));
    LOOKUP.put("natural_causes",
        new Code("SNOMED-CT", "9855000", "Natural death with unknown cause"));
    LOOKUP.put("coronary_heart_disease",
        new Code("SNOMED-CT", "53741008", "Coronary Heart Disease"));
    LOOKUP.put("myocardial_infarction", new Code("SNOMED-CT", "22298006", "Myocardial Infarction"));
    LOOKUP.put("cardiac_arrest", new Code("SNOMED-CT", "410429000", "Cardiac Arrest"));
    LOOKUP.put("atrial_fibrillation", new Code("SNOMED-CT", "49436004", "Atrial Fibrillation"));
    LOOKUP.put("cardiovascular_disease",
        new Code("SNOMED-CT", "49601007", "Disorder of cardiovascular system"));
    LOOKUP.put("history_of_myocardial_infarction",
        new Code("SNOMED-CT", "399211009", "History of myocardial infarction (situation)"));
    LOOKUP.put("history_of_cardiac_arrest",
        new Code("SNOMED-CT", "429007001", "History of cardiac arrest (situation)"));

    // procedures
    LOOKUP.put("defibrillation", new Code("SNOMED-CT", "429500007", "Monophasic defibrillation"));
    LOOKUP.put("implant_cardioverter_defib", new Code("SNOMED-CT", "447365002",
        "Insertion of biventricular implantable cardioverter defibrillator"));
    LOOKUP.put("catheter_ablation",
        new Code("SNOMED-CT", "18286008", "Catheter ablation of tissue of heart"));
    LOOKUP.put("percutaneous_coronary_intervention",
        new Code("SNOMED-CT", "415070008", "Percutaneous coronary intervention"));
    LOOKUP.put("coronary_artery_bypass_grafting",
        new Code("SNOMED-CT", "232717009", "Coronary artery bypass grafting"));
    LOOKUP.put("mechanical_thrombectomy", new Code("SNOMED-CT", "433112001",
        "Percutaneous mechanical thrombectomy of portal vein using fluoroscopic guidance"));
    LOOKUP.put("electrical_cardioversion",
        new Code("SNOMED-CT", "180325003", "Electrical cardioversion"));
    LOOKUP.put("echocardiogram",
        new Code("SNOMED-CT", "40701008", "Echocardiography (procedure)"));

    // devices
    LOOKUP.put("defibrillator",
        new Code("SNOMED-CT", "72506001", "Implantable defibrillator, device (physical object)"));
    LOOKUP.put("stent",
        new Code("SNOMED-CT", "705643001", "Coronary artery stent (physical object)"));
    LOOKUP.put("pacemaker",
        new Code("SNOMED-CT", "706004007", "Implantable cardiac pacemaker (physical object)"));

    // medications
    LOOKUP.put("clopidogrel", new Code("RxNorm", "309362", "Clopidogrel 75 MG Oral Tablet"));
    LOOKUP.put("simvastatin", new Code("RxNorm", "312961", "Simvastatin 20 MG Oral Tablet"));
    LOOKUP.put("amlodipine", new Code("RxNorm", "197361", "Amlodipine 5 MG Oral Tablet"));
    LOOKUP.put("nitroglycerin",
        new Code("RxNorm", "705129", "Nitroglycerin 0.4 MG/ACTUAT Mucosal Spray"));
    LOOKUP.put("atorvastatin", new Code("RxNorm", "259255", "Atorvastatin 80 MG Oral Tablet"));
    LOOKUP.put("captopril", new Code("RxNorm", "833036", "Captopril 25 MG Oral Tablet"));
    LOOKUP.put("warfarin", new Code("RxNorm", "855332", "Warfarin Sodium 5 MG Oral Tablet"));
    LOOKUP.put("verapamil", new Code("RxNorm", "897718", "Verapamil Hydrochloride 40 MG"));
    LOOKUP.put("digoxin", new Code("RxNorm", "197604", "Digoxin 0.125 MG Oral Tablet"));
    LOOKUP.put("epinephrine",
        new Code("RxNorm", "1660014", "1 ML Epinephrine 1 MG/ML Injection"));
    LOOKUP.put("amiodarone",
        new Code("RxNorm", "834357", "3 ML Amiodarone hydrocholoride 50 MG/ML Prefilled Syringe"));
    LOOKUP.put("atropine",
        new Code("RxNorm", "1190795", "Atropine Sulfate 1 MG/ML Injectable Solution"));
    LOOKUP.put("alteplase", new Code("RxNorm", "1804799", "Alteplase 100 MG Injection"));

    // reasons
    LOOKUP.put("stop_drug",
        new Code("SNOMED-CT", "182846007", "Dr stopped drug - medical aim achieved"));
    LOOKUP.put("cardiovascular_improved", new Code("SNOMED-CT", "413757005",
        "Cardiac status is consistent with or improved from preoperative baseline"));

    EMERGENCY_MEDS = new HashMap<>();
    EMERGENCY_MEDS.put("myocardial_infarction",
        Arrays.asList("nitroglycerin", "atorvastatin", "captopril", "clopidogrel"));
    EMERGENCY_MEDS.put("stroke", Arrays.asList("clopidogrel", "alteplase"));
    EMERGENCY_MEDS.put("cardiac_arrest", Arrays.asList("epinephrine", "amiodarone", "atropine"));

    EMERGENCY_PROCEDURES = new HashMap<>();
    EMERGENCY_PROCEDURES.put("myocardial_infarction",
        Arrays.asList("percutaneous_coronary_intervention", "coronary_artery_bypass_grafting"));
    EMERGENCY_PROCEDURES.put("stroke", Arrays.asList("mechanical_thrombectomy"));
    EMERGENCY_PROCEDURES.put("cardiac_arrest",
        Arrays.asList("implant_cardioverter_defib", "catheter_ablation"));

    HISTORY_CONDITIONS = new HashMap<>();
    HISTORY_CONDITIONS.put("myocardial_infarction",
        Arrays.asList("history_of_myocardial_infarction"));
    HISTORY_CONDITIONS.put("stroke", Arrays.asList());
    HISTORY_CONDITIONS.put("cardiac_arrest", Arrays.asList("history_of_cardiac_arrest"));
  }

  private static List<String> filter_meds_by_year(List<String> meds, long time) {
    int year = Utilities.getYear(time);
    return meds.stream().filter(med -> year >= MEDICATION_AVAILABLE.get(med))
        .collect(Collectors.toList());
  }

  ////////////////////
  // MIGRATED RULES //
  ////////////////////
  private static int bound(int value, int min, int max) {
    return Math.min(Math.max(value, min), max);
  }

  private static final long tenYearsInMS = TimeUnit.DAYS.toMillis(3650);
  private static final long oneMonthInMS = TimeUnit.DAYS.toMillis(30); // roughly
  
  /**
   * Calculates the risk of cardiovascular disease using Framingham points
   * and look up tables, putting the current risk in a "cardio_risk" attribute.
   * @param person The patient.
   * @param time The risk is calculated for the given time.
   */
  private static void calculateCardioRisk(Person person, long time) {
    double framinghamRisk = Framingham.chd10Year(person, time, false);
    person.attributes.put("framingham_risk", framinghamRisk);

    double timestepRisk = Utilities.convertRiskToTimestep(framinghamRisk, tenYearsInMS);
    person.attributes.put("cardio_risk", timestepRisk);
    
    double monthlyRisk = Utilities.convertRiskToTimestep(framinghamRisk, tenYearsInMS, oneMonthInMS);
    person.attributes.put("mi_risk", monthlyRisk);
    // drives the myocardial_infarction module
    
    person.attributes.put("ihd_risk", monthlyRisk * 5);
    // drives the stable_ischemic_heart_disease module
    // multiply by 5 to account for the relative prevalence of the various outcomes
  }
  
 
  /**
   * Calculates the 10-year ASCVD Risk Estimates.
   */
  private static void calculateAscvdRisk(Person person, long time) {
	  double ascvdRisk = ASCVD.ascvd10Year(person, time, false);
    person.attributes.put("ascvd_risk", ascvdRisk);

    double timestepRisk = Utilities.convertRiskToTimestep(ascvdRisk, tenYearsInMS);
    person.attributes.put("cardio_risk", timestepRisk);
    
    double monthlyRisk = Utilities.convertRiskToTimestep(ascvdRisk, tenYearsInMS, oneMonthInMS);
    person.attributes.put("mi_risk", monthlyRisk);
    // drives the myocardial_infarction module
    
    person.attributes.put("ihd_risk", monthlyRisk * 5);
    // drives the stable_ischemic_heart_disease module
    // multiply by 5 to account for the relative prevalence of the various outcomes
  }


  /**
   * The patient rolls the probability dice. If their roll is less than their
   * "cardio_risk" attribute, then coronary heart disease begins.
   * @param person The patient.
   * @param time The time.
   */
  private static void onsetCoronaryHeartDisease(Person person, long time) {
    if (person.attributes.containsKey("coronary_heart_disease")) {
      return;
    }

    double cardioRisk = (double) person.attributes.getOrDefault("cardio_risk", -1.0);
    if (person.rand() < cardioRisk) {
      person.attributes.put("coronary_heart_disease", true);
    }
  }

  /**
   * If the patient has "coronary_heart_disease", there is a small chance they
   * will have a cardiac emergency: "myocardial_infarction" or "cardiac_arrest".
   * @param person The patient.
   * @param time The time.
   */
  private static void coronaryHeartDiseaseProgression(Person person, long time) {
    // numbers are from appendix:
    // http://www.ncbi.nlm.nih.gov/pmc/articles/PMC1647098/pdf/amjph00262-0029.pdf
    boolean coronaryHeartDisease = (Boolean) person.attributes
        .getOrDefault("coronary_heart_disease", false);

    if (!coronaryHeartDisease) {
      return;
    }

    String gender = (String) person.attributes.get(Person.GENDER);

    double annualRisk;
    // http://www.ncbi.nlm.nih.gov/pmc/articles/PMC1647098/pdf/amjph00262-0029.pdf
    // annual probability of coronary attack given history of angina
    if (gender.equals("M")) {
      annualRisk = 0.042;
    } else {
      annualRisk = 0.015;
    }

    double cardiacEventChance = Utilities.convertRiskToTimestep(annualRisk,
        TimeUnit.DAYS.toMillis(365));

    if (person.rand() < cardiacEventChance) {
      String cardiacEvent;

      // Proportion of coronary attacks that are MI, given history of CHD
      if (person.rand() < 0.8) {
        cardiacEvent = "myocardial_infarction";
      } else {
        cardiacEvent = "cardiac_arrest";
      }

      // Make sure the Emergency Encounter has started...
      Code code = LOOKUP.get(cardiacEvent);
      beginOrContinueEmergency(person, time, code);
      performEmergency(person, time, cardiacEvent);

      double survivalRate = 0.095; // http://cpr.heart.org/AHAECC/CPRAndECC/General/UCM_477263_Cardiac-Arrest-Statistics.jsp
      // survival rate triples if a bystander is present
      // http://cpr.heart.org/AHAECC/CPRAndECC/AboutCPRFirstAid/CPRFactsAndStats/UCM_475748_CPR-Facts-and-Stats.jsp
      if (person.rand() < 0.46) {
        survivalRate *= 3.0;
      }

      if (person.rand() > survivalRate) {
        person.recordDeath(time, LOOKUP.get(cardiacEvent));
      }
    }
  }

  /**
   * If the patient does NOT have "coronary_heart_disease", there is a very small chance
   * they will have "cardiac_arrest".
   * @param person The patient.
   * @param time The time.
   */
  private static void noCoronaryHeartDisease(Person person, long time) {
    // chance of getting a sudden cardiac arrest without heart disease. (Most probable cardiac event
    // w/o cause or history)
    if (person.attributes.containsKey("coronary_heart_disease")) {
      return;
    }

    double annualRisk = 0.00076;
    double cardiacEventChance = Utilities.convertRiskToTimestep(annualRisk,
        TimeUnit.DAYS.toMillis(365));
    if (person.rand() < cardiacEventChance) {
      // Make sure the Emergency Encounter has started...
      Code code = LOOKUP.get("cardiac_arrest");
      beginOrContinueEmergency(person, time, code);
      performEmergency(person, time, "cardiac_arrest");

      double survivalRate = 1 - (0.00069);
      if (person.rand() < 0.46) {
        survivalRate *= 3.0;
      }
      double annualDeathRisk = 1 - survivalRate;
      if (person.rand() < Utilities.convertRiskToTimestep(annualDeathRisk,
          TimeUnit.DAYS.toMillis(365))) {
        person.recordDeath(time, LOOKUP.get("cardiac_arrest"));
      }
    }
  }

  /**
   * Depending on gender, BMI, and blood pressure, there is a small risk of
   * Atrial Fibrillation which is calculated and stored in "atrial_fibrillation_risk".
   * @param person The patient.
   * @param time The time.
   */
  private static void calculateAtrialFibrillationRisk(Person person, long time) {
    double afRisk = Framingham.atrialFibrillation10Year(person, time, false);
    person.attributes.put("atrial_fibrillation_risk",
        Utilities.convertRiskToTimestep(afRisk, tenYearsInMS));
  }


  /**
   * The patient rolls the probability dice. If their roll is less than their
   * "atrial_fibrillation_risk" attribute, then "atrial_fibrillation" begins.
   * @param person The patient.
   * @param time The time.
   */
  private static void getAtrialFibrillation(Person person, long time) {
    if (!person.attributes.containsKey("atrial_fibrillation")
        && person.attributes.containsKey("atrial_fibrillation_risk")
        && person.rand() < (Double) person.attributes.get("atrial_fibrillation_risk")) {
      person.attributes.put("atrial_fibrillation", true);
    }
  }

<<<<<<< HEAD
=======
  // https://www.heart.org/idc/groups/heart-public/@wcm/@sop/@smd/documents/downloadable/ucm_449858.pdf
  // Prevalence of stroke by age and sex (Male, Female)
  private static final double[] stroke_rate_20_39 = { 0.002, 0.007 };
  private static final double[] stroke_rate_40_59 = { 0.019, 0.022 };

  private static final double[][] ten_year_stroke_risk = {
      { 0, 0.03, 0.03, 0.04, 0.04, 0.05, 0.05, 0.06, 0.07, 0.08, 0.1, // male section
          0.11, 0.13, 0.15, 0.17, 0.2, 0.22, 0.26, 0.29, 0.33, 0.37, 0.42, 0.47, 0.52, 0.57, 0.63,
          0.68, 0.74, 0.79, 0.84, 0.88 },
      { 0, 0.01, 0.01, 0.02, 0.02, 0.02, 0.03, 0.04, 0.04, 0.05, 0.06, // female
          0.08, 0.09, 0.11, 0.13, 0.16, 0.19, 0.23, 0.27, 0.32, 0.37, 0.43, 0.5, 0.57, 0.64, 0.71,
          0.78, 0.84 } };

  // the index for each range corresponds to the number of points
  private static final int[][] age_stroke = {
      { 54, 57, 60, 63, 66, 69, 73, 76, 79, 82, 85 }, // male
      { 54, 57, 60, 63, 65, 68, 71, 74, 77, 79, 82 } // female
  };

  private static final int[][] untreated_sys_bp_stroke = {
      { 0, 106, 116, 126, 136, 146, 156, 166, 176, 185, 196 }, // male
      { 0, 95, 107, 119, 131, 144, 156, 168, 181, 193, 205 } // female
  };

  private static final int[][] treated_sys_bp_stroke = {
      { 0, 106, 113, 118, 124, 130, 136, 143, 151, 162, 177 }, // male
      { 0, 95, 107, 114, 120, 126, 132, 140, 149, 161, 205 } // female
  };

  private static final int getIndexForValueInRangelist(int value, int[] data) {
    for (int i = 0; i < data.length - 1; i++) {
      if (data[i] <= value && value <= data[i + 1]) {
        return i;
      }
    }
    // the last segment is open-ended
    if (value >= data[data.length - 1]) {
      return data.length - 1;
    }

    // shouldn't be possible to get here if we do everything right
    throw new RuntimeException("unexpected value " + value + " for data " + Arrays.toString(data));
  }

  private static final double[] diabetes_stroke = { 2, 3 };
  private static final double[] chd_stroke_points = { 4, 2 };
  private static final double[] atrial_fibrillation_stroke_points = { 4, 6 };
>>>>>>> 30383d0d

  /**
   * Depending on gender, age, smoking status, and various comorbidities (e.g. diabetes,
   * coronary heart disease, atrial fibrillation), this function calculates the risk
   * of a stroke and stores it in the "stroke_risk" attribute.
   * @param person The patient.
   * @param time The time.
   */
  private static void calculateStrokeRisk(Person person, long time) {
<<<<<<< HEAD
    
    double tenStrokeRisk = Framingham.stroke10Year(person, time, false);
=======
    Double bloodPressure = person.getVitalSign(VitalSign.SYSTOLIC_BLOOD_PRESSURE, time);
    if (bloodPressure == null) {
      return;
    }

    // https://www.heart.org/idc/groups/heart-public/@wcm/@sop/@smd/documents/downloadable/ucm_449858.pdf
    // calculate stroke risk based off of prevalence of stroke in age group for people younger than
    // 54. Framingham score system does not cover these.

    int genderIndex = ((String) person.attributes.get(Person.GENDER)).equals("M") ? 0 : 1;

    int age = person.ageInYears(time);

    if (age < 20) {
      // no risk set
      return;
    } else if (age < 40) {
      double rate = stroke_rate_20_39[genderIndex];
      person.attributes.put("stroke_risk",
          Utilities.convertRiskToTimestep(rate, TimeUnit.DAYS.toMillis(3650)));
      return;
    } else if (age < 55) {
      double rate = stroke_rate_40_59[genderIndex];
      person.attributes.put("stroke_risk",
          Utilities.convertRiskToTimestep(rate, TimeUnit.DAYS.toMillis(3650)));
      return;
    }

    int strokePoints = 0;
    if ((Boolean) person.attributes.getOrDefault(Person.SMOKER, false)) {
      strokePoints += 3;
    }
    if ((Boolean) person.attributes.getOrDefault("left_ventricular_hypertrophy", false)) {
      strokePoints += 5;
    }

    strokePoints += getIndexForValueInRangelist(age, age_stroke[genderIndex]);

    int bp = bloodPressure.intValue();

    if ((Boolean) person.attributes.getOrDefault("blood_pressure_controlled", false)) {
      strokePoints += getIndexForValueInRangelist(bp, treated_sys_bp_stroke[genderIndex]);
    } else {
      strokePoints += getIndexForValueInRangelist(bp, untreated_sys_bp_stroke[genderIndex]);
    }

    if ((Boolean) person.attributes.getOrDefault("diabetes", false)) {
      strokePoints += diabetes_stroke[genderIndex];
    }

    if ((Boolean) person.attributes.getOrDefault("coronary_heart_disease", false)) {
      strokePoints += chd_stroke_points[genderIndex];
    }

    if ((Boolean) person.attributes.getOrDefault("atrial_fibrillation", false)) {
      strokePoints += atrial_fibrillation_stroke_points[genderIndex];
    }

    double tenStrokeRisk;

    if (strokePoints >= ten_year_stroke_risk[genderIndex].length) {
      // off the charts
      int worstCase = ten_year_stroke_risk[genderIndex].length - 1;
      tenStrokeRisk = ten_year_stroke_risk[genderIndex][worstCase];
    } else {
      tenStrokeRisk = ten_year_stroke_risk[genderIndex][strokePoints];
    }

>>>>>>> 30383d0d
    // divide 10 year risk by 365 * 10 to get daily risk.
    person.attributes.put("stroke_risk",
        Utilities.convertRiskToTimestep(tenStrokeRisk, tenYearsInMS));
  }

  /**
   * The patient rolls the probability dice. If their roll is less than their
   * "stroke_risk" attribute, then "stroke" and "stroke_history" begin.
   * @param person The patient.
   * @param time The time.
   */
  private static void getStroke(Person person, long time) {
    if (person.attributes.containsKey("stroke_risk")
        && person.rand() < (Double) person.attributes.get("stroke_risk")) {
      // Make sure the Emergency Encounter has started...
      Code code = LOOKUP.get("stroke");
      beginOrContinueEmergency(person, time, code);
      performEmergency(person, time, "stroke");
      person.attributes.put("stroke_history", true);

      // Strokes are fatal 10-20 percent of cases
      // https://stroke.nih.gov/materials/strokechallenges.htm
      if (person.rand() < 0.15) {
        person.recordDeath(time, code);
      }
    }
  }

  /**
   * Start or stop medication treatment depending on whether or not the patient has
   * "coronary_heart_disease" by looking for the attribute "coronary_heart_disease".
   * @param person The patient.
   * @param time The time.
   */
  private static void chdTreatment(Person person, long time) {
    List<String> meds = filter_meds_by_year(
        Arrays.asList("clopidogrel", "simvastatin", "amlodipine", "nitroglycerin"), time);

    if ((Boolean) person.attributes.getOrDefault("coronary_heart_disease", false)) {
      for (String med : meds) {
        giveMedication(med, person, time, true);
      }
    } else {
      for (String med : meds) {
        person.record.medicationEnd(time, med, LOOKUP.get("cardiovascular_improved"));
      }
    }
  }

  /**
   * Start or stop medication treatments and possibly perform a procedural intervention
   * depending on whether or not the patient has "atrial_fibrillation" by looking for
   * the attribute "atrial_fibrillation".
   * @param person The patient.
   * @param time The time.
   */
  private static void atrialFibrillationTreatment(Person person, long time) {
    List<String> meds = filter_meds_by_year(Arrays.asList("warfarin", "verapamil", "digoxin"),
        time);

    if ((Boolean) person.attributes.getOrDefault("atrial_fibrillation", false)) {
      for (String med : meds) {
        giveMedication(med, person, time, true);
      }

      // catheter ablation is a more extreme measure than electrical cardioversion and is usually
      // only performed
      // when medication and other procedures are not preferred or have failed. As a rough
      // simulation of this,
      // we arbitrarily chose a 20% chance of getting catheter ablation and 80% of getting
      // cardioversion
      String afibProcedure = person.rand() < 0.2 ? "catheter_ablation" : "electrical_cardioversion";
      Code code = LOOKUP.get(afibProcedure);
      Procedure procedure = person.record.procedure(time, code.display);
      procedure.name = "Atrial Fibrillation Treatment";
      procedure.codes.add(code);
      procedure.reasons.add(LOOKUP.get("atrial_fibrillation"));

      if (afibProcedure.equals("catheter_ablation") && person.rand() <= 0.1) {
        // 10.0% chance the patient will receive a pacemaker.
        if (!person.record.present.containsKey("pacemaker")) {
          Entry device = person.record.deviceImplant(time, "pacemaker");
          device.codes.add(LOOKUP.get("pacemaker"));
        }
      }
      // increment number of procedures by respective hospital
      Encounter encounter = (Encounter) person.attributes.get(CVD_ENCOUNTER);
      if (encounter != null) {
        int year = Utilities.getYear(time);
        encounter.provider.incrementProcedures(year);
      }
    } else {
      for (String med : meds) {
        person.record.medicationEnd(time, med, LOOKUP.get("cardiovascular_improved"));
      }
    }
  }

  /**
   * Add a prescription.
   * @param med The medication key, corresponding to a value in the LOOKUP table.
   * @param person The patient.
   * @param time The time the medication was given or prescribed.
   * @param rx If true, prescribe as a chronic medication.
   *     If false, administer the drug immediately.
   */
  private static void giveMedication(String med, Person person, long time, boolean rx) {
    Medication entry;
    if (rx) {
      entry = person.record.medicationStart(time, med, rx);
    } else {
      entry = person.record.medicationAdministration(time, med);
    }
    HealthRecord.Code medicationCode = LOOKUP.get(med);
    if (! entry.containsCode(medicationCode.code, medicationCode.system)) {
      entry.codes.add(medicationCode);
    }
    entry.claim.assignCosts();

    // increment number of prescriptions prescribed
    Encounter encounter = (Encounter) person.attributes.get(CVD_ENCOUNTER);
    if (encounter != null) {
      int year = Utilities.getYear(time);
      encounter.provider.incrementPrescriptions(year);
    }
  }

  /**
   * Perform Cardiovascular Disease Encounter.
   * @param person The patient.
   * @param time The time of the encounter.
   */
  public static void performEncounter(Person person, long time, Encounter encounter) {
    person.attributes.put(CVD_ENCOUNTER, encounter);

    // step 1 - diagnosis
    for (String diagnosis : new String[] { "coronary_heart_disease", "atrial_fibrillation" }) {
      if ((Boolean) person.attributes.getOrDefault(diagnosis, false)
          && !person.record.present.containsKey(diagnosis)) {
        Code code = LOOKUP.get(diagnosis);
        Entry conditionEntry = person.record.conditionStart(time, code.display);
        if (! conditionEntry.containsCode(code.code, code.system)) {
          conditionEntry.codes.add(code);
        }
      }
    }

    // step 2 - treat
    chdTreatment(person, time);
    atrialFibrillationTreatment(person, time);
  }

  private static void beginOrContinueEmergency(Person person, long time, Code code) {
    if (!person.attributes.containsKey(CVD_ENCOUNTER)) {
      Encounter encounter = EncounterModule.createEncounter(person, time, EncounterType.EMERGENCY,
          ClinicianSpecialty.CARDIOLOGY, code);
      person.attributes.put(CVD_ENCOUNTER, encounter);
    }
  }

  private static void endEmergency(Person person, long time) {
    if (person.attributes.containsKey(CVD_ENCOUNTER)) {
      Encounter encounter = (Encounter) person.attributes.get(CVD_ENCOUNTER);
      EncounterType type = EncounterType.fromString(encounter.type);
      if (type == EncounterType.EMERGENCY) {
        person.record.encounterEnd(time, type);
      }
      person.attributes.remove(CVD_ENCOUNTER);
    }
  }

  /**
   * Perform an emergency cardiovascular disease encounter.
   * @param person The patient.
   * @param time The time of the emergency.
   * @param diagnosis The diagnosis to be made.
   */
  public static void performEmergency(Person person, long time, String diagnosis) {

    Encounter encounter = (Encounter) person.attributes.get(CVD_ENCOUNTER);
    int year = Utilities.getYear(time);

    Entry condition = person.record.conditionStart(time, diagnosis);
    condition.codes.add(LOOKUP.get(diagnosis));

    for (String med : filter_meds_by_year(EMERGENCY_MEDS.get(diagnosis), time)) {
      giveMedication(med, person, time, false);
      person.record.medicationEnd(time + TimeUnit.MINUTES.toMillis(15), med,
          LOOKUP.get("stop_drug"));
    }

    // In these type of emergencies, everyone gets an echocardiogram
    Procedure procedure = person.record.procedure(time, "echocardiogram");
    procedure.name = "Echocardiogram";
    procedure.codes.add(LOOKUP.get("echocardiogram"));
    procedure.reasons.add(LOOKUP.get(diagnosis));

    for (String proc : EMERGENCY_PROCEDURES.get(diagnosis)) {
      procedure = person.record.procedure(time, proc);
      procedure.name = "Cardiovascular Disease Emergency";
      procedure.codes.add(LOOKUP.get(proc));
      procedure.reasons.add(LOOKUP.get(diagnosis));

      if (proc.equals("implant_cardioverter_defib")) {
        if (!person.record.present.containsKey("defibrillator")) {
          Entry device = person.record.deviceImplant(time, "defibrillator");
          device.codes.add(LOOKUP.get("defibrillator"));
        }
      } else if (proc.equals("percutaneous_coronary_intervention")) {
        if (!person.record.present.containsKey("stent")) {
          Entry device = person.record.deviceImplant(time, "stent");
          device.codes.add(LOOKUP.get("stent"));
        }
      }
      // increment number of procedures performed by respective hospital
      encounter.provider.incrementProcedures(year);
    }

    for (String cond : HISTORY_CONDITIONS.get(diagnosis)) {
      Entry historyCond = person.record.conditionStart(time, cond);
      historyCond.codes.add(LOOKUP.get(cond));
    }
  }

  /**
   * Get all of the Codes this module uses, for inventory purposes.
   *
   * @return Collection of all codes and concepts this module uses
   */
  public static Collection<Code> getAllCodes() {
    return LOOKUP.values();
  }

  /**
   * Populate the given attribute map with the list of attributes that this
   * module reads/writes with example values when appropriate.
   *
   * @param attributes Attribute map to populate.
   */
  public static void inventoryAttributes(Map<String,Inventory> attributes) {
    String m = CardiovascularDiseaseModule.class.getSimpleName();
    // Read
    Attributes.inventory(attributes, m, Person.GENDER, true, false, "M");
    Attributes.inventory(attributes, m, Person.GENDER, true, false, "F");
    Attributes.inventory(attributes, m, Person.SMOKER, true, false, "true");
    Attributes.inventory(attributes, m, Person.SMOKER, true, false, "false");
    Attributes.inventory(attributes, m, "atrial_fibrillation", true, false, "false");
    Attributes.inventory(attributes, m, "atrial_fibrillation_risk", true, false, null);
    Attributes.inventory(attributes, m, "blood_pressure_controlled", true, false, "false");
    Attributes.inventory(attributes, m, "cardio_risk", true, false, "-1.0");
    Attributes.inventory(attributes, m, "coronary_heart_disease", true, false, "false");
    Attributes.inventory(attributes, m, "cardiovascular_procedures", true, false, null);
    Attributes.inventory(attributes, m, "cardiovascular_disease_med_changes", true, false, null);
    Attributes.inventory(attributes, m, "diabetes", true, false, "false");
    Attributes.inventory(attributes, m, "framingham_cvd", false, true, "0.25");
    Attributes.inventory(attributes, m, "left_ventricular_hypertrophy", true, false, "false");
    Attributes.inventory(attributes, m, "stroke_risk", true, false, null);
    // Write
    Attributes.inventory(attributes, m, "atrial_fibrillation", false, true, "true");
    Attributes.inventory(attributes, m, "atrial_fibrillation_risk", false, true, "Numeric");
    Attributes.inventory(attributes, m, "cardio_risk", false, true, "1.0");
    Attributes.inventory(attributes, m,
        "cardiovascular_procedures", false, true, "Map<String, List<String>>");
    Attributes.inventory(attributes, m,
        "cardiovascular_disease_med_changes", false, true, "Set<String>");
    Attributes.inventory(attributes, m, "coronary_heart_disease", false, true, "true");
    Attributes.inventory(attributes, m, "stroke_risk", false, true, "0.0");
    Attributes.inventory(attributes, m, "stroke_risk", false, true, "0.5");
    Attributes.inventory(attributes, m, "stroke_risk", false, true, "1.0");
    Attributes.inventory(attributes, m, "stroke_points", false, true, "Numeric");
    Attributes.inventory(attributes, m, "stroke_history", false, true, "true");
  }
}<|MERGE_RESOLUTION|>--- conflicted
+++ resolved
@@ -23,8 +23,6 @@
 import org.mitre.synthea.world.concepts.HealthRecord.Entry;
 import org.mitre.synthea.world.concepts.HealthRecord.Medication;
 import org.mitre.synthea.world.concepts.HealthRecord.Procedure;
-
-import org.mitre.synthea.world.concepts.VitalSign;
 
 public final class CardiovascularDiseaseModule extends Module {
   public CardiovascularDiseaseModule() {
@@ -192,9 +190,6 @@
   ////////////////////
   // MIGRATED RULES //
   ////////////////////
-  private static int bound(int value, int min, int max) {
-    return Math.min(Math.max(value, min), max);
-  }
 
   private static final long tenYearsInMS = TimeUnit.DAYS.toMillis(3650);
   private static final long oneMonthInMS = TimeUnit.DAYS.toMillis(30); // roughly
@@ -378,57 +373,6 @@
     }
   }
 
-<<<<<<< HEAD
-=======
-  // https://www.heart.org/idc/groups/heart-public/@wcm/@sop/@smd/documents/downloadable/ucm_449858.pdf
-  // Prevalence of stroke by age and sex (Male, Female)
-  private static final double[] stroke_rate_20_39 = { 0.002, 0.007 };
-  private static final double[] stroke_rate_40_59 = { 0.019, 0.022 };
-
-  private static final double[][] ten_year_stroke_risk = {
-      { 0, 0.03, 0.03, 0.04, 0.04, 0.05, 0.05, 0.06, 0.07, 0.08, 0.1, // male section
-          0.11, 0.13, 0.15, 0.17, 0.2, 0.22, 0.26, 0.29, 0.33, 0.37, 0.42, 0.47, 0.52, 0.57, 0.63,
-          0.68, 0.74, 0.79, 0.84, 0.88 },
-      { 0, 0.01, 0.01, 0.02, 0.02, 0.02, 0.03, 0.04, 0.04, 0.05, 0.06, // female
-          0.08, 0.09, 0.11, 0.13, 0.16, 0.19, 0.23, 0.27, 0.32, 0.37, 0.43, 0.5, 0.57, 0.64, 0.71,
-          0.78, 0.84 } };
-
-  // the index for each range corresponds to the number of points
-  private static final int[][] age_stroke = {
-      { 54, 57, 60, 63, 66, 69, 73, 76, 79, 82, 85 }, // male
-      { 54, 57, 60, 63, 65, 68, 71, 74, 77, 79, 82 } // female
-  };
-
-  private static final int[][] untreated_sys_bp_stroke = {
-      { 0, 106, 116, 126, 136, 146, 156, 166, 176, 185, 196 }, // male
-      { 0, 95, 107, 119, 131, 144, 156, 168, 181, 193, 205 } // female
-  };
-
-  private static final int[][] treated_sys_bp_stroke = {
-      { 0, 106, 113, 118, 124, 130, 136, 143, 151, 162, 177 }, // male
-      { 0, 95, 107, 114, 120, 126, 132, 140, 149, 161, 205 } // female
-  };
-
-  private static final int getIndexForValueInRangelist(int value, int[] data) {
-    for (int i = 0; i < data.length - 1; i++) {
-      if (data[i] <= value && value <= data[i + 1]) {
-        return i;
-      }
-    }
-    // the last segment is open-ended
-    if (value >= data[data.length - 1]) {
-      return data.length - 1;
-    }
-
-    // shouldn't be possible to get here if we do everything right
-    throw new RuntimeException("unexpected value " + value + " for data " + Arrays.toString(data));
-  }
-
-  private static final double[] diabetes_stroke = { 2, 3 };
-  private static final double[] chd_stroke_points = { 4, 2 };
-  private static final double[] atrial_fibrillation_stroke_points = { 4, 6 };
->>>>>>> 30383d0d
-
   /**
    * Depending on gender, age, smoking status, and various comorbidities (e.g. diabetes,
    * coronary heart disease, atrial fibrillation), this function calculates the risk
@@ -437,79 +381,8 @@
    * @param time The time.
    */
   private static void calculateStrokeRisk(Person person, long time) {
-<<<<<<< HEAD
     
     double tenStrokeRisk = Framingham.stroke10Year(person, time, false);
-=======
-    Double bloodPressure = person.getVitalSign(VitalSign.SYSTOLIC_BLOOD_PRESSURE, time);
-    if (bloodPressure == null) {
-      return;
-    }
-
-    // https://www.heart.org/idc/groups/heart-public/@wcm/@sop/@smd/documents/downloadable/ucm_449858.pdf
-    // calculate stroke risk based off of prevalence of stroke in age group for people younger than
-    // 54. Framingham score system does not cover these.
-
-    int genderIndex = ((String) person.attributes.get(Person.GENDER)).equals("M") ? 0 : 1;
-
-    int age = person.ageInYears(time);
-
-    if (age < 20) {
-      // no risk set
-      return;
-    } else if (age < 40) {
-      double rate = stroke_rate_20_39[genderIndex];
-      person.attributes.put("stroke_risk",
-          Utilities.convertRiskToTimestep(rate, TimeUnit.DAYS.toMillis(3650)));
-      return;
-    } else if (age < 55) {
-      double rate = stroke_rate_40_59[genderIndex];
-      person.attributes.put("stroke_risk",
-          Utilities.convertRiskToTimestep(rate, TimeUnit.DAYS.toMillis(3650)));
-      return;
-    }
-
-    int strokePoints = 0;
-    if ((Boolean) person.attributes.getOrDefault(Person.SMOKER, false)) {
-      strokePoints += 3;
-    }
-    if ((Boolean) person.attributes.getOrDefault("left_ventricular_hypertrophy", false)) {
-      strokePoints += 5;
-    }
-
-    strokePoints += getIndexForValueInRangelist(age, age_stroke[genderIndex]);
-
-    int bp = bloodPressure.intValue();
-
-    if ((Boolean) person.attributes.getOrDefault("blood_pressure_controlled", false)) {
-      strokePoints += getIndexForValueInRangelist(bp, treated_sys_bp_stroke[genderIndex]);
-    } else {
-      strokePoints += getIndexForValueInRangelist(bp, untreated_sys_bp_stroke[genderIndex]);
-    }
-
-    if ((Boolean) person.attributes.getOrDefault("diabetes", false)) {
-      strokePoints += diabetes_stroke[genderIndex];
-    }
-
-    if ((Boolean) person.attributes.getOrDefault("coronary_heart_disease", false)) {
-      strokePoints += chd_stroke_points[genderIndex];
-    }
-
-    if ((Boolean) person.attributes.getOrDefault("atrial_fibrillation", false)) {
-      strokePoints += atrial_fibrillation_stroke_points[genderIndex];
-    }
-
-    double tenStrokeRisk;
-
-    if (strokePoints >= ten_year_stroke_risk[genderIndex].length) {
-      // off the charts
-      int worstCase = ten_year_stroke_risk[genderIndex].length - 1;
-      tenStrokeRisk = ten_year_stroke_risk[genderIndex][worstCase];
-    } else {
-      tenStrokeRisk = ten_year_stroke_risk[genderIndex][strokePoints];
-    }
-
->>>>>>> 30383d0d
     // divide 10 year risk by 365 * 10 to get daily risk.
     person.attributes.put("stroke_risk",
         Utilities.convertRiskToTimestep(tenStrokeRisk, tenYearsInMS));
