--- conflicted
+++ resolved
@@ -99,20 +99,9 @@
       if (person.symptomTotal() != (int)person.attributes.get(LAST_VISIT_SYMPTOM_TOTAL)) {
         person.attributes.put(LAST_VISIT_SYMPTOM_TOTAL, person.symptomTotal());
         person.addressLargestSymptom();
-<<<<<<< HEAD
         encounter = createEncounter(person, time, EncounterType.OUTPATIENT,
             ClinicianSpecialty.GENERAL_PRACTICE, ENCOUNTER_CHECKUP);
         encounter.name = "Encounter Module Symptom Driven";
-=======
-        Encounter encounter = person.encounterStart(time, EncounterType.OUTPATIENT);
-        encounter.name = "Encounter Module Symptom Driven";
-        Provider prov = person.getProvider(EncounterType.OUTPATIENT, time);
-        prov.incrementEncounters(EncounterType.OUTPATIENT, year);
-        encounter.provider = prov;
-        encounter.clinician = prov.chooseClinicianList(ClinicianSpecialty.GENERAL_PRACTICE, 
-            person.random);
-        encounter.codes.add(ENCOUNTER_CHECKUP);
->>>>>>> 9ab5bebc
         person.attributes.put(ACTIVE_WELLNESS_ENCOUNTER, true);
         startedEncounter = true;
       }
